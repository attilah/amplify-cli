--- conflicted
+++ resolved
@@ -4,11 +4,7 @@
  * The class that contains the resolver templates for interacting
  * with the Relational Database data source.
  */
-<<<<<<< HEAD
-export default class RelationalDBMappingTemplate {
-=======
 export class RelationalDBMappingTemplate {
->>>>>>> fc7afa21
   /**
    * Provided a SQL statement, creates the rds-query item resolver template.
    *
