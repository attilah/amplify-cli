{
  "name": "amplify-category-interactions",
  "version": "2.1.8",
  "main": "index.js",
  "description": "amplify-cli interactions plugin",
  "dependencies": {
<<<<<<< HEAD
    "amplify-category-auth": "2.12.0",
=======
    "amplify-category-auth": "2.13.0",
    "amplify-category-function": "2.13.0",
>>>>>>> fabbe61d
    "fs-extra": "^8.1.0",
    "fuzzy": "^0.1.3",
    "inquirer": "^7.0.3",
    "inquirer-autocomplete-prompt": "^1.0.1",
    "uuid": "^3.4.0"
  },
  "license": "Apache-2.0"
}<|MERGE_RESOLUTION|>--- conflicted
+++ resolved
@@ -4,12 +4,7 @@
   "main": "index.js",
   "description": "amplify-cli interactions plugin",
   "dependencies": {
-<<<<<<< HEAD
-    "amplify-category-auth": "2.12.0",
-=======
     "amplify-category-auth": "2.13.0",
-    "amplify-category-function": "2.13.0",
->>>>>>> fabbe61d
     "fs-extra": "^8.1.0",
     "fuzzy": "^0.1.3",
     "inquirer": "^7.0.3",
