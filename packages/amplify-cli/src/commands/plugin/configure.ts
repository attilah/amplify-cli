--- conflicted
+++ resolved
@@ -115,11 +115,7 @@
 
 async function addPluginDirectory(pluginPlatform: PluginPlatform) {
   const ADDCUSTOMDIRECTORY = 'Add custom directory >';
-<<<<<<< HEAD
-  let options = [Constants.ParentDirectory, Constants.LocalNodeModules, Constants.GlobalNodeModules];
-=======
   let options = [constants.ParentDirectory, constants.LocalNodeModules, constants.GlobalNodeModules];
->>>>>>> fc7afa21
 
   options = options.filter(item => !pluginPlatform.pluginDirectories.includes(item.toString()));
 
@@ -220,11 +216,7 @@
 
 async function addPrefix(pluginPlatform: PluginPlatform) {
   const ADDCUSTOMPREFIX = 'Add custom prefix >';
-<<<<<<< HEAD
-  let options = [Constants.AmplifyPrefix];
-=======
   let options = [constants.AmplifyPrefix];
->>>>>>> fc7afa21
 
   options = options.filter(item => !pluginPlatform.pluginPrefixes.includes(item.toString()));
 
