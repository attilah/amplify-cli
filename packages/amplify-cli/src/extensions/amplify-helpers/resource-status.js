const fs = require('fs');
const path = require('path');
<<<<<<< HEAD
const Table = require('cli-table2');
=======
const { print } = require('gluegun/print');
>>>>>>> 48066595
const { hashElement } = require('folder-hash');
const pathManager = require('./path-manager');
const _ = require('lodash');

async function isBackendDirModifiedSinceLastPush(resourceName, category, lastPushTimeStamp) {
  // Pushing the resource for the first time hence no lastPushTimeStamp
  if (!lastPushTimeStamp) {
    return false;
  }

  const localBackendDir = path.normalize(path.join(
    pathManager.getBackendDirPath(),
    category,
    resourceName,
  ));

  const cloudBackendDir = path.normalize(path.join(
    pathManager.getCurrentCloudBackendDirPath(),
    category,
    resourceName,
  ));

  const localDirHash = await getHashForResourceDir(localBackendDir);
  const cloudDirHash = await getHashForResourceDir(cloudBackendDir);


  if (localDirHash !== cloudDirHash) {
    return true;
  }

  return false;
}


function getHashForResourceDir(dirPath) {
  const options = {
    folders: { exclude: ['.*', 'node_modules', 'test_coverage'] },
  };

  return hashElement(dirPath, options)
    .then(result => result.hash);
}


function capitalize(str) {
  return str.charAt(0).toUpperCase() + str.slice(1).toLowerCase();
}

function getAllResources(amplifyMeta, category, resourceName) {
  let resources = [];

  Object.keys((amplifyMeta)).forEach((categoryName) => {
    const categoryItem = amplifyMeta[categoryName];
    Object.keys((categoryItem)).forEach((resource) => {
      amplifyMeta[categoryName][resource].resourceName = resource;
      amplifyMeta[categoryName][resource].category = categoryName;
      resources.push(amplifyMeta[categoryName][resource]);
    });
  });

  if (category !== undefined && resourceName !== undefined) {
    // Create only specified resource in the cloud
    resources = resources.filter(resource => resource.category === category &&
        resource.resourceName === resourceName);
  }

  if (category !== undefined && !resourceName) {
    // Create all the resources for the specified category in the cloud
    resources = resources.filter(resource => resource.category === category);
  }

  return resources;
}

function getResourcesToBeCreated(amplifyMeta, currentamplifyMeta, category, resourceName) {
  let resources = [];

  Object.keys((amplifyMeta)).forEach((categoryName) => {
    const categoryItem = amplifyMeta[categoryName];
    Object.keys((categoryItem)).forEach((resource) => {
      if ((!amplifyMeta[categoryName][resource].lastPushTimeStamp ||
          !currentamplifyMeta[categoryName] ||
          !currentamplifyMeta[categoryName][resource]) &&
          categoryName !== 'providers') {
        amplifyMeta[categoryName][resource].resourceName = resource;
        amplifyMeta[categoryName][resource].category = categoryName;
        resources.push(amplifyMeta[categoryName][resource]);
      }
    });
  });

  if (category !== undefined && resourceName !== undefined) {
    // Create only specified resource in the cloud
    resources = resources.filter(resource => resource.category === category &&
        resource.resourceName === resourceName);
  }

  if (category !== undefined && !resourceName) {
    // Create all the resources for the specified category in the cloud
    resources = resources.filter(resource => resource.category === category);
  }

  // Check for dependencies and add them

  for (let i = 0; i < resources.length; i += 1) {
    if (resources[i].dependsOn && resources[i].dependsOn.length > 0) {
      for (let j = 0; j < resources[i].dependsOn.length; j += 1) {
        const dependsOnCategory = resources[i].dependsOn[j].category;
        const dependsOnResourcename = resources[i].dependsOn[j].resourceName;
        if ((!amplifyMeta[dependsOnCategory][dependsOnResourcename].lastPushTimeStamp ||
          !currentamplifyMeta[dependsOnCategory] ||
          !currentamplifyMeta[dependsOnCategory][dependsOnResourcename])) {
          resources.push(amplifyMeta[dependsOnCategory][dependsOnResourcename]);
        }
      }
    }
  }
<<<<<<< HEAD

  return resources;
=======
  return _.uniqWith(resources, _.isEqual);
>>>>>>> 48066595
}

function getResourcesToBeDeleted(amplifyMeta, currentamplifyMeta, category, resourceName) {
  let resources = [];

  Object.keys((currentamplifyMeta)).forEach((categoryName) => {
    const categoryItem = currentamplifyMeta[categoryName];
    Object.keys((categoryItem)).forEach((resource) => {
      if (!amplifyMeta[categoryName] || !amplifyMeta[categoryName][resource]) {
        currentamplifyMeta[categoryName][resource].resourceName = resource;
        currentamplifyMeta[categoryName][resource].category = categoryName;

        resources.push(currentamplifyMeta[categoryName][resource]);
      }
    });
  });

  if (category !== undefined && resourceName !== undefined) {
    // Deletes only specified resource in the cloud
    resources = resources.filter(resource => resource.category === category &&
        resource.resourceName === resourceName);
  }

  if (category !== undefined && !resourceName) {
    // Deletes all the resources for the specified category in the cloud
    resources = resources.filter(resource => resource.category === category);
  }


  return resources;
}

async function getResourcesToBeUpdated(amplifyMeta, currentamplifyMeta, category, resourceName) {
  let resources = [];

  await asyncForEach(Object.keys((amplifyMeta)), async (categoryName) => {
    const categoryItem = amplifyMeta[categoryName];
    await asyncForEach(Object.keys((categoryItem)), async (resource) => {
      if (currentamplifyMeta[categoryName]) {
        if (currentamplifyMeta[categoryName][resource] !== undefined &&
            amplifyMeta[categoryName][resource] !== undefined) {
          const backendModified = await isBackendDirModifiedSinceLastPush(
            resource,
            categoryName,
            currentamplifyMeta[categoryName][resource].lastPushTimeStamp,
          );

          if (backendModified) {
            amplifyMeta[categoryName][resource].resourceName = resource;
            amplifyMeta[categoryName][resource].category = categoryName;
            resources.push(amplifyMeta[categoryName][resource]);
          }
        }
      }
    });
  });

  if (category !== undefined && resourceName !== undefined) {
    resources = resources.filter(resource => resource.category === category &&
        resource.resourceName === resourceName);
  }

  if (category !== undefined && !resourceName) {
    resources = resources.filter(resource => resource.category === category);
  }

  return resources;
}

async function asyncForEach(array, callback) {
  for (let index = 0; index < array.length; index += 1) {
    await callback(array[index], index, array);
  }
}


async function getResourceStatus(category, resourceName) {
  const amplifyMetaFilePath = pathManager.getAmplifyMetaFilePath();
  const amplifyMeta = JSON.parse(fs.readFileSync(amplifyMetaFilePath));

  const currentamplifyMetaFilePath = pathManager.getCurentBackendCloudamplifyMetaFilePath();
  const currentamplifyMeta = JSON.parse(fs.readFileSync(currentamplifyMetaFilePath));

  let resourcesToBeCreated = getResourcesToBeCreated(
    amplifyMeta,
    currentamplifyMeta,
    category,
    resourceName,
  );
  const resourcesToBeUpdated = await getResourcesToBeUpdated(
    amplifyMeta,
    currentamplifyMeta,
    category,
    resourceName,
  );
  const resourcesToBeDeleted = getResourcesToBeDeleted(
    amplifyMeta,
    currentamplifyMeta,
    category,
    resourceName,
  );

  const allResources = getAllResources(
    amplifyMeta,
    category,
    resourceName,
  );

  resourcesToBeCreated = resourcesToBeCreated.filter(resource => resource.category !== 'provider');

  return {
    resourcesToBeCreated, resourcesToBeUpdated, resourcesToBeDeleted, allResources,
  };
}

async function showResourceTable(category, resourceName) {
  const {
    resourcesToBeCreated,
    resourcesToBeUpdated,
    resourcesToBeDeleted,
<<<<<<< HEAD
  } = await getResourceStatus(category, resourceName);

=======
    allResources,
  } = await getResourceStatus(category, resourceName);

  let noChangeResources = _.differenceWith(
    allResources,
    resourcesToBeCreated.concat(resourcesToBeUpdated),
    _.isEqual,
  );
  noChangeResources = noChangeResources.filter(resource => resource.category !== 'providers');

>>>>>>> 48066595
  const createOperationLabel = 'Create';
  const updateOperationLabel = 'Update';
  const deleteOperationLabel = 'Delete';
  const noOperationLabel = 'No Change';
  const tableOptions = [['Category', 'Resource name', 'Operation', 'Provider plugin']];
  for (let i = 0; i < resourcesToBeCreated.length; i += 1) {
    tableOptions.push([
      capitalize(resourcesToBeCreated[i].category),
      resourcesToBeCreated[i].resourceName,
      createOperationLabel,
      resourcesToBeCreated[i].providerPlugin]);
  }
  for (let i = 0; i < resourcesToBeUpdated.length; i += 1) {
    tableOptions.push([
      capitalize(resourcesToBeUpdated[i].category),
      resourcesToBeUpdated[i].resourceName,
      updateOperationLabel,
      resourcesToBeUpdated[i].providerPlugin]);
  }
  for (let i = 0; i < resourcesToBeDeleted.length; i += 1) {
    tableOptions.push([
      capitalize(resourcesToBeDeleted[i].category),
      resourcesToBeDeleted[i].resourceName,
      deleteOperationLabel,
      resourcesToBeDeleted[i].providerPlugin]);
  }
  for (let i = 0; i < noChangeResources.length; i += 1) {
    tableOptions.push([
      capitalize(noChangeResources[i].category),
      noChangeResources[i].resourceName,
      noOperationLabel,
      noChangeResources[i].providerPlugin]);
  }

  const { table } = print;

  table(
    tableOptions,
    { format: 'markdown' },
  );
}

module.exports = {
  getResourceStatus,
  showResourceTable,
};<|MERGE_RESOLUTION|>--- conflicted
+++ resolved
@@ -1,10 +1,6 @@
 const fs = require('fs');
 const path = require('path');
-<<<<<<< HEAD
-const Table = require('cli-table2');
-=======
 const { print } = require('gluegun/print');
->>>>>>> 48066595
 const { hashElement } = require('folder-hash');
 const pathManager = require('./path-manager');
 const _ = require('lodash');
@@ -122,12 +118,8 @@
       }
     }
   }
-<<<<<<< HEAD
-
-  return resources;
-=======
+
   return _.uniqWith(resources, _.isEqual);
->>>>>>> 48066595
 }
 
 function getResourcesToBeDeleted(amplifyMeta, currentamplifyMeta, category, resourceName) {
@@ -248,10 +240,6 @@
     resourcesToBeCreated,
     resourcesToBeUpdated,
     resourcesToBeDeleted,
-<<<<<<< HEAD
-  } = await getResourceStatus(category, resourceName);
-
-=======
     allResources,
   } = await getResourceStatus(category, resourceName);
 
@@ -262,7 +250,6 @@
   );
   noChangeResources = noChangeResources.filter(resource => resource.category !== 'providers');
 
->>>>>>> 48066595
   const createOperationLabel = 'Create';
   const updateOperationLabel = 'Update';
   const deleteOperationLabel = 'Delete';
