import path from 'path';
import fs from 'fs-extra';
import inquirer from '../domain/inquirer-helper';
<<<<<<< HEAD
import Context from '../domain/context';
import Constant from '../domain/constants';
=======
import { Context } from '../domain/context';
import { constants } from '../domain/constants';
>>>>>>> fc7afa21
import { AmplifyEvent } from '../domain/amplify-event';
import { AmplifyPluginType } from '../domain/amplify-plugin-type';
import { readJsonFileSync } from '../utils/readJsonFile';
import { validPluginNameSync } from './verify-plugin';
import { createIndentation } from './display-plugin-platform';

const INDENTATIONSPACE = 4;

export default async function createNewPlugin(context: Context, pluginParentDirPath: string): Promise<string | undefined> {
  const pluginName = await getPluginName(context, pluginParentDirPath);
  if (pluginName) {
    return await copyAndUpdateTemplateFiles(context, pluginParentDirPath, pluginName!);
  }
  return undefined;
}

async function getPluginName(context: Context, pluginParentDirPath: string): Promise<string | undefined> {
  let pluginName = 'my-amplify-plugin';
  const yesFlag = context.input.options && context.input.options[constants.YES];

  if (context.input.subCommands!.length > 1) {
    // subcommands: ['new', 'name']
    pluginName = context.input.subCommands![1];
  } else if (!yesFlag) {
    const pluginNameQuestion = {
      type: 'input',
      name: 'pluginName',
      message: 'What should be the name of the plugin:',
      default: pluginName,
      validate: (input: string) => {
        const pluginNameValidationResult = validPluginNameSync(input);
        if (!pluginNameValidationResult.isValid) {
          return pluginNameValidationResult.message || 'Invalid plugin name';
        }
        return true;
      },
    };
    const answer = await inquirer.prompt(pluginNameQuestion);
    pluginName = answer.pluginName;
  }

  const pluginDirPath = path.join(pluginParentDirPath, pluginName);

  if (fs.existsSync(pluginDirPath) && !yesFlag) {
    context.print.error(`The directory ${pluginName} already exists`);
    const overwriteQuestion = {
      type: 'confirm',
      name: 'ifOverWrite',
      message: 'Do you want to overwrite it?',
      default: false,
    };
    const answer = await inquirer.prompt(overwriteQuestion);
    if (answer.ifOverWrite) {
      return pluginName;
    }
    return undefined;
  }
  return pluginName;
}

async function copyAndUpdateTemplateFiles(context: Context, pluginParentDirPath: string, pluginName: string) {
  const pluginDirPath = path.join(pluginParentDirPath, pluginName);
  fs.emptyDirSync(pluginDirPath);

  const pluginType = await promptForPluginType(context);
  const eventHandlers = await promptForEventSubscription(context);

  let srcDirPath = path.join(__dirname, '../../templates/plugin-template');
  if (pluginType === AmplifyPluginType.frontend.toString()) {
    srcDirPath = path.join(__dirname, '../../templates/plugin-template-frontend');
  } else if (pluginType === AmplifyPluginType.provider.toString()) {
    srcDirPath = path.join(__dirname, '../../templates/plugin-template-provider');
  }
  fs.copySync(srcDirPath, pluginDirPath);

  updatePackageJson(pluginDirPath, pluginName);
  updateAmplifyPluginJson(pluginDirPath, pluginName, pluginType, eventHandlers);
  updateEventHandlersFolder(pluginDirPath, eventHandlers);

  return pluginDirPath;
}

async function promptForPluginType(context: Context): Promise<string> {
  const yesFlag = context.input.options && context.input.options[constants.YES];

  if (yesFlag) {
    return AmplifyPluginType.util;
  }
  {
    const pluginTypes = Object.keys(AmplifyPluginType);
    const LEARNMORE = 'Learn more';
    const choices = pluginTypes.concat([LEARNMORE]);
    const answer = await inquirer.prompt({
      type: 'list',
      name: 'selection',
      message: 'Specify the plugin type',
      choices,
      default: AmplifyPluginType.util,
    });
    if (answer.selection === LEARNMORE) {
      displayAmplifyPluginTypesLearnMore(context);
      return await promptForPluginType(context);
    }
    return answer.selection;
  }
}

function displayAmplifyPluginTypesLearnMore(context: Context) {
  context.print.green('The Amplify CLI supports these plugin types:');
  context.print.red(AmplifyPluginType.category);
  context.print.green(`${AmplifyPluginType.category} plugins allows the CLI user to add, \
remove and configure a set of backend resources. They in turn use provider plugins to \
provision these resources in the cloud.`);
  context.print.red(AmplifyPluginType.provider);
  context.print.green(`${AmplifyPluginType.provider} plugins expose methods for other plugins \
like the category plugin to provision resources in the cloud. The Amplify CLI prompts the user \
to select provider plugins to initialize during the execution of the amplify init command \
(if there are multiple cloud provider plugins present), \
and then invoke the init method of the selected provider plugins.`);
  context.print.red(AmplifyPluginType.frontend);
  context.print.green(`${AmplifyPluginType.frontend} plugins are responsible for detecting \
the frontend framework used by the frontend project and handle the frontend project and handle \
generation of all the configuration files required by the frontend framework.`);
  context.print.red(AmplifyPluginType.util);
  context.print.green(`${AmplifyPluginType.util} plugins are general purpose utility plugins, \
they provide utility functions for other plugins.`);
  context.print.green('For more information please read - \
https://aws-amplify.github.io/docs/cli-toolchain/plugins');
}

async function promptForEventSubscription(context: Context): Promise<string[]> {
  const yesFlag = context.input.options && context.input.options[constants.YES];
  const eventHandlers = Object.keys(AmplifyEvent);

  if (yesFlag) {
    return eventHandlers;
  }
  {
    const LEARNMORE = 'Learn more';
    const choices = eventHandlers.concat([LEARNMORE]);
    const answer = await inquirer.prompt({
      type: 'checkbox',
      name: 'selections',
      message: 'What Amplify CLI events do you want the plugin to handle?',
      choices,
      default: eventHandlers,
    });
    if (answer.selections.includes(LEARNMORE)) {
      displayAmplifyEventsLearnMore(context);
      return await promptForEventSubscription(context);
    }
    return answer.selections;
  }
}

function displayAmplifyEventsLearnMore(context: Context) {
  const indentationStr = createIndentation(INDENTATIONSPACE);
  context.print.green('The Amplify CLI aims to provide a flexible and loosely-coupled \
pluggable platforms for the plugins.');
  context.print.green('To make this possible, \
the platform broadcasts events for plugins to handle.');
  context.print.green('If a plugin subscribes to an event, its event handler is \
invoked by the Amplify CLI Core on such event.');
  context.print.green('');
  context.print.green('The Amplify CLI currently broadcasts these events to plugins:');
  context.print.red(AmplifyEvent.PreInit);
  context.print.green(`${indentationStr}${AmplifyEvent.PreInit} handler is invoked prior to the \
execution of the amplify init command.`);
  context.print.red(AmplifyEvent.PostInit);
  context.print.green(`${indentationStr}${AmplifyEvent.PostInit} handler is invoked on the \
complete execution of the amplify init command.`);
  context.print.red(AmplifyEvent.PrePush);
  context.print.green(`${indentationStr}${AmplifyEvent.PrePush} handler is invoked prior to the \
executionof the amplify push command.`);
  context.print.red(AmplifyEvent.PostPush);
  context.print.green(`${indentationStr}${AmplifyEvent.PostPush} handler is invoked on the \
complete execution of the amplify push command.`);
  context.print.warning('This feature is currently under actively development, \
events might be added or removed in future releases');
}

function updatePackageJson(pluginDirPath: string, pluginName: string): void {
  const filePath = path.join(pluginDirPath, 'package.json');
  const packageJson = readJsonFileSync(filePath);
  packageJson.name = pluginName;
  const jsonString = JSON.stringify(packageJson, null, INDENTATIONSPACE);
  fs.writeFileSync(filePath, jsonString, 'utf8');
}

function updateAmplifyPluginJson(pluginDirPath: string, pluginName: string, pluginType: string, eventHandlers: string[]): void {
  const filePath = path.join(pluginDirPath, constants.MANIFEST_FILE_NAME);
  const amplifyPluginJson = readJsonFileSync(filePath);
  amplifyPluginJson.name = pluginName;
  amplifyPluginJson.type = pluginType;
  amplifyPluginJson.eventHandlers = eventHandlers;
  const jsonString = JSON.stringify(amplifyPluginJson, null, INDENTATIONSPACE);
  fs.writeFileSync(filePath, jsonString, 'utf8');
}

function updateEventHandlersFolder(pluginDirPath: string, eventHandlers: string[]): void {
  const dirPath = path.join(pluginDirPath, 'event-handlers');
  const fileNames = fs.readdirSync(dirPath);

  fileNames.forEach(fileName => {
    const eventName = fileName.replace('handle-', '').split('.')[0];
    if (!eventHandlers.includes(eventName)) {
      fs.removeSync(path.join(dirPath, fileName));
    }
  });
}<|MERGE_RESOLUTION|>--- conflicted
+++ resolved
@@ -1,13 +1,8 @@
 import path from 'path';
 import fs from 'fs-extra';
 import inquirer from '../domain/inquirer-helper';
-<<<<<<< HEAD
-import Context from '../domain/context';
-import Constant from '../domain/constants';
-=======
 import { Context } from '../domain/context';
 import { constants } from '../domain/constants';
->>>>>>> fc7afa21
 import { AmplifyEvent } from '../domain/amplify-event';
 import { AmplifyPluginType } from '../domain/amplify-plugin-type';
 import { readJsonFileSync } from '../utils/readJsonFile';
