--- conflicted
+++ resolved
@@ -71,11 +71,7 @@
     "graphql-relational-schema-transformer": "2.16.4",
     "graphql-transformer-core": "6.26.4",
     "inquirer": "^7.3.3",
-<<<<<<< HEAD
     "js-yaml": "^4.0.0",
-    "open": "^7.0.0",
-=======
->>>>>>> 092afa23
     "ora": "^4.0.3",
     "uuid": "^3.4.0"
   },
