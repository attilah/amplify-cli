const constants = require('./constants');
const path = require('path');
const fs = require('fs-extra');

const CUSTOM_CONFIG_BLACK_LIST = [
  'aws_user_files_s3_dangerously_connect_to_http_endpoint_for_testing',
  'aws_appsync_dangerously_connect_to_http_endpoint_for_testing',
];

function createAmplifyConfig(context, amplifyResources) {
  const { amplify } = context;
  const pluginDir = __dirname;
  const projectPath = context.exeInfo ?
    context.exeInfo.localEnvInfo.projectPath : amplify.getEnvInfo().projectPath;
  const projectConfig = context.exeInfo ?
    context.exeInfo.projectConfig[constants.Label] : amplify.getProjectConfig()[constants.Label];
  const frontendConfig = projectConfig.config;
  const srcDirPath = path.join(projectPath, frontendConfig.SourceDir);

  if (fs.existsSync(srcDirPath)) {
    const targetFilePath = path.join(srcDirPath, constants.configFilename);
    const options = {
      amplifyResources,
    };
    const copyJobs = [
      {
        dir: pluginDir,
        template: './amplify-config.js.ejs',
        target: targetFilePath,
      },
    ];

    // copy over the files
    const forceOverwrite = true;
    return amplify.copyBatch(context, copyJobs, options, forceOverwrite);
  }
}

async function createAWSExports(context, amplifyResources, cloudAmplifyResources) {
  const newAWSExports = getAWSExportsObject(amplifyResources);
  const cloudAWSExports = getAWSExportsObject(cloudAmplifyResources);
  const currentAWSExports = await getCurrentAWSExports(context);

  const customConfigs = getCustomConfigs(cloudAWSExports, currentAWSExports);

  Object.assign(newAWSExports, customConfigs);
  generateAWSExportsFile(context, newAWSExports);
  return context;
}

function getCustomConfigs(cloudAWSExports, currentAWSExports) {
  const customConfigs = {};
  if (currentAWSExports) {
    Object.keys(currentAWSExports)
      .filter(key => !CUSTOM_CONFIG_BLACK_LIST.includes(key))
      .forEach((key) => {
        if (!cloudAWSExports[key]) {
          customConfigs[key] = currentAWSExports[key];
        }
      });
  }
  return customConfigs;
}

function getAWSExportsObject(resources) {
  const { serviceResourceMapping } = resources;
  const configOutput = {};
  const predictionsConfig = {};

  const projectRegion = resources.metadata.Region;
  configOutput.aws_project_region = projectRegion;

  Object.keys(serviceResourceMapping).forEach((service) => {
    switch (service) {
      case 'Cognito': Object.assign(configOutput, getCognitoConfig(serviceResourceMapping[service], projectRegion));
        break;
      case 'S3': Object.assign(configOutput, getS3Config(serviceResourceMapping[service], projectRegion));
        break;
      case 'AppSync': Object.assign(configOutput, getAppSyncConfig(serviceResourceMapping[service], projectRegion));
        break;
      case 'API Gateway': Object.assign(configOutput, getAPIGWConfig(serviceResourceMapping[service], projectRegion));
        break;
      case 'Pinpoint': Object.assign(configOutput, getPinpointConfig(serviceResourceMapping[service], projectRegion));
        break;
      case 'DynamoDB': Object.assign(configOutput, getDynamoDBConfig(serviceResourceMapping[service], projectRegion));
        break;
      case 'S3AndCloudFront': Object.assign(configOutput, getS3AndCloudFrontConfig(serviceResourceMapping[service], projectRegion));
        break;
      case 'Lex': Object.assign(configOutput, getLexConfig(serviceResourceMapping[service], projectRegion));
        break;
      case 'Sumerian': Object.assign(configOutput, getSumerianConfig(serviceResourceMapping[service], projectRegion));
        break;
      // predictions config generation
      case 'Translate':
      case 'Polly':
      case 'Transcribe':
        predictionsConfig.convert = {
          ...predictionsConfig.convert,
          ...getConvertConfig(serviceResourceMapping[service]),
        };
        break;
      case 'Rekognition':
      case 'RekognitionAndTextract':
        predictionsConfig.identify = {
          ...predictionsConfig.identify,
          ...getIdentifyConfig(serviceResourceMapping[service]),
        };
        break;
      case 'Comprehend':
        predictionsConfig.interpret = {
          ...predictionsConfig.interpret,
          ...getInterpretConfig(serviceResourceMapping[service]),
        };
        break;
      case 'SageMaker':
        predictionsConfig.infer = {
          ...predictionsConfig.infer,
          ...getInferConfig(serviceResourceMapping[service]),
        };
        break;
      default: break;
    }
  });

  // add predictions config if predictions resources exist
  if (Object.entries(predictionsConfig).length > 0) {
    Object.assign(configOutput, { predictions: predictionsConfig });
  }

  return configOutput;
}

async function getCurrentAWSExports(context) {
  const { amplify } = context;
  const projectPath = context.exeInfo ?
    context.exeInfo.localEnvInfo.projectPath : amplify.getEnvInfo().projectPath;
  const projectConfig = context.exeInfo ?
    context.exeInfo.projectConfig[constants.Label] : amplify.getProjectConfig()[constants.Label];
  const frontendConfig = projectConfig.config;
  const srcDirPath = path.join(projectPath, frontendConfig.SourceDir);

  const targetFilePath = path.join(srcDirPath, constants.exportsFilename);
  let awsExports = {};

  if (fs.existsSync(targetFilePath)) {
    awsExports = require(targetFilePath).default;
  }

  return awsExports;
}

async function generateAWSExportsFile(context, configOutput) {
  const { amplify } = context;
  const pluginDir = __dirname;
  const projectPath = context.exeInfo ?
    context.exeInfo.localEnvInfo.projectPath : amplify.getEnvInfo().projectPath;
  const projectConfig = context.exeInfo ?
    context.exeInfo.projectConfig[constants.Label] : amplify.getProjectConfig()[constants.Label];
  const frontendConfig = projectConfig.config;
  const srcDirPath = path.join(projectPath, frontendConfig.SourceDir);

  fs.ensureDirSync(srcDirPath);

  const targetFilePath = path.join(srcDirPath, constants.exportsFilename);
  const options = {
    configOutput,
  };
  const copyJobs = [
    {
      dir: pluginDir,
      template: './aws_exports.js.ejs',
      target: targetFilePath,
    },
  ];

  // copy over the files
  const forceOverwrite = true;
  await amplify.copyBatch(context, copyJobs, options, forceOverwrite);
}

function getCognitoConfig(cognitoResources, projectRegion) {
  // There can only be one cognito resource
  const cognitoResource = cognitoResources[0];
  let domain;
  let scope;
  let redirectSignIn;
  let redirectSignOut;
  let responseType;

  let userPoolFederation = false;
  let idpFederation = false;
  let federationTarget;

  if (cognitoResource.output.HostedUIDomain) {
    domain = `${cognitoResource.output.HostedUIDomain}.auth.${projectRegion}.amazoncognito.com`;
  }
  if (cognitoResource.output.OAuthMetadata) {
    const oAuthMetadata = JSON.parse(cognitoResource.output.OAuthMetadata);
    scope = oAuthMetadata.AllowedOAuthScopes;
    redirectSignIn = oAuthMetadata.CallbackURLs.join(',');
    redirectSignOut = oAuthMetadata.LogoutURLs.join(',');
    [responseType] = oAuthMetadata.AllowedOAuthFlows;
    userPoolFederation = true;
  }

  const oauth = {
    domain,
    scope,
    redirectSignIn,
    redirectSignOut,
    responseType,
  };

  if (cognitoResource.output.GoogleWebClient ||
    cognitoResource.output.FacebookWebClient ||
    cognitoResource.output.AmazonWebClient) {
    idpFederation = true;
  }

  if (userPoolFederation) {
    if (idpFederation) {
      federationTarget = 'COGNITO_USER_AND_IDENTITY_POOLS';
    } else {
      federationTarget = 'COGNITO_USER_POOLS';
    }
  } else if (idpFederation) {
    federationTarget = 'COGNITO_IDENTITY_POOLS';
  }


  return {
    aws_cognito_identity_pool_id: cognitoResource.output.IdentityPoolId,
    aws_cognito_region: projectRegion,
    aws_user_pools_id: cognitoResource.output.UserPoolId,
    aws_user_pools_web_client_id: cognitoResource.output.AppClientIDWeb,
    oauth,
    federationTarget,
  };
}

function getS3Config(s3Resources) {
  // There can only be one s3 resource - user files
  const s3Resource = s3Resources[0];
  const config = {
    aws_user_files_s3_bucket: s3Resource.output.BucketName,
    aws_user_files_s3_bucket_region: s3Resource.output.Region,
  };

  if (s3Resource.testMode) {
    config.aws_user_files_s3_dangerously_connect_to_http_endpoint_for_testing = true;
  }
  return config;
}

function getAppSyncConfig(appsyncResources, projectRegion) {
  // There can only be one appsync resource
  const appsyncResource = appsyncResources[0];
<<<<<<< HEAD
  const { authConfig, securityType } = appsyncResource.output;
  let authMode = '';

  if (securityType) {
    authMode = securityType;
  } else if (authConfig) {
    authMode = authConfig.defaultAuthentication.authenticationType;
  }
  return {
=======
  const config = {
>>>>>>> 8bbb7013
    aws_appsync_graphqlEndpoint: appsyncResource.output.GraphQLAPIEndpointOutput,
    aws_appsync_region: projectRegion,
    aws_appsync_authenticationType: authMode,
    aws_appsync_apiKey: appsyncResource.output.GraphQLAPIKeyOutput || undefined,
  };
  if (appsyncResource.testMode) {
    config.aws_appsync_dangerously_connect_to_http_endpoint_for_testing = true;
  }
  return config;
}

function getAPIGWConfig(apigwResources, projectRegion) {
  // There can be multiple api gateway resource

  const apigwConfig = {
    aws_cloud_logic_custom: [],
  };

  for (let i = 0; i < apigwResources.length; i += 1) {
    apigwConfig.aws_cloud_logic_custom.push({
      name: apigwResources[i].output.ApiName,
      endpoint: apigwResources[i].output.RootUrl,
      region: projectRegion,
    });
  }
  return apigwConfig;
}

// get the predictions-convert config resource
function getConvertConfig(convertResources) {
  const convertResource = convertResources[0];

  // return speechGenerator config
  if (convertResource.convertType === 'speechGenerator') {
    return {
      speechGenerator: {
        region: convertResource.output.region,
        proxy: false,
        defaults: {
          VoiceId: convertResource.output.voice,
          LanguageCode: convertResource.output.language,
        },
      },
    };
  }
  if (convertResource.convertType === 'transcription') {
    return {
      transcription: {
        region: convertResource.output.region,
        proxy: false,
        defaults: {
          language: convertResource.output.language,
        },
      },
    };
  }
  // return translate convert config
  return {
    translateText: {
      region: convertResource.output.region,
      proxy: false,
      defaults: {
        sourceLanguage: convertResource.output.sourceLang,
        targetLanguage: convertResource.output.targetLang,
      },
    },
  };
}

function getIdentifyConfig(identifyResources) {
  const resultConfig = {};
  const baseConfig = {
    proxy: false,
  };
  identifyResources.forEach((identifyResource) => {
    if (identifyResource.identifyType === 'identifyText') {
      resultConfig.identifyText = {
        ...baseConfig,
        region: identifyResource.output.region,
        defaults: {
          format: identifyResource.output.format,
        },
      };
    }
    if (identifyResource.identifyType === 'identifyEntities') {
      resultConfig.identifyEntities = {
        ...baseConfig,
        region: identifyResource.output.region,
        celebrityDetectionEnabled: Boolean(identifyResource.output.celebrityDetectionEnabled),
      };
      if (identifyResource.output.collectionId) {
        resultConfig.identifyEntities.defaults = {
          collectionId: identifyResource.output.collectionId,
          maxEntities: parseInt(identifyResource.output.maxEntities, 10),
        };
      }
    }
    if (identifyResource.identifyType === 'identifyLabels') {
      resultConfig.identifyLabels = {
        ...baseConfig,
        region: identifyResource.output.region,
        defaults: {
          type: identifyResource.output.type,
        },
      };
    }
  });
  return resultConfig;
}

function getInterpretConfig(interpretResources) {
  return {
    interpretText: {
      region: interpretResources[0].output.region,
      proxy: false,
      defaults: {
        type: interpretResources[0].output.type,
      },
    },
  };
}

function getInferConfig(inferResources) {
  return {
    inferModel: {
      region: inferResources[0].output.region,
      proxy: false,
      endpoint: inferResources[0].output.endpointName,
    },
  };
}

function getPinpointConfig(pinpointResources) {
  // There can only be one analytics resource

  const pinpointResource = pinpointResources[0];

  return {
    aws_mobile_analytics_app_id: pinpointResource.output.Id,
    aws_mobile_analytics_app_region: pinpointResource.output.Region,
  };
}

function getDynamoDBConfig(dynamoDBResources, projectRegion) {
  // There can be multiple dynamo db resource

  const dynamoDBConfig = {
    aws_dynamodb_all_tables_region: projectRegion,
    aws_dynamodb_table_schemas: [],
  };

  for (let i = 0; i < dynamoDBResources.length; i += 1) {
    dynamoDBConfig.aws_dynamodb_table_schemas.push({
      tableName: dynamoDBResources[i].output.Name,
      region: dynamoDBResources[i].output.Region,
    });
  }
  return dynamoDBConfig;
}

function getS3AndCloudFrontConfig(s3AndCloudfrontResources) {
  // There can only be one hosting resource fpr S3AndCloudFront service
  const s3AndCloudfrontResource = s3AndCloudfrontResources[0];

  return {
    aws_content_delivery_bucket: s3AndCloudfrontResource.output.HostingBucketName,
    aws_content_delivery_bucket_region: s3AndCloudfrontResource.output.Region,
    aws_content_delivery_url: s3AndCloudfrontResource.output.CloudFrontSecureURL ||
      s3AndCloudfrontResource.output.WebsiteURL,
  };
}

function getLexConfig(lexResources) {
  const config = lexResources.map(r => ({
    name: r.output.BotName,
    alias: '$LATEST',
    region: r.output.Region,
  }));

  return {
    aws_bots: 'enable',
    aws_bots_config: config,
  };
}

function getSumerianConfig(sumerianResources) {
  const scenes = {};
  sumerianResources.forEach((r) => {
    const { resourceName, output } = r;
    delete output.service;

    scenes[resourceName] = {
      sceneConfig: output,
    };
  });
  return {
    XR: {
      scenes,
    },
  };
}

module.exports = { createAWSExports, createAmplifyConfig };<|MERGE_RESOLUTION|>--- conflicted
+++ resolved
@@ -255,7 +255,6 @@
 function getAppSyncConfig(appsyncResources, projectRegion) {
   // There can only be one appsync resource
   const appsyncResource = appsyncResources[0];
-<<<<<<< HEAD
   const { authConfig, securityType } = appsyncResource.output;
   let authMode = '';
 
@@ -264,10 +263,8 @@
   } else if (authConfig) {
     authMode = authConfig.defaultAuthentication.authenticationType;
   }
-  return {
-=======
+
   const config = {
->>>>>>> 8bbb7013
     aws_appsync_graphqlEndpoint: appsyncResource.output.GraphQLAPIEndpointOutput,
     aws_appsync_region: projectRegion,
     aws_appsync_authenticationType: authMode,
