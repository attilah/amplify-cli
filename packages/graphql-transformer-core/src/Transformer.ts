--- conflicted
+++ resolved
@@ -1,10 +1,5 @@
-<<<<<<< HEAD
-import TransformerContext from './TransformerContext';
-import ITransformer from './ITransformer';
-=======
 import { TransformerContext } from './TransformerContext';
 import { ITransformer } from './ITransformer';
->>>>>>> fc7afa21
 import {
   DirectiveDefinitionNode,
   parse,
@@ -31,11 +26,7 @@
  * a context that fully describes the infrastructure requirements
  * for its stage of the transformation.
  */
-<<<<<<< HEAD
-export default class Transformer implements ITransformer {
-=======
 export class Transformer implements ITransformer {
->>>>>>> fc7afa21
   public name: string;
 
   public directive: DirectiveDefinitionNode;
