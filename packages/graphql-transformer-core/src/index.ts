import './polyfills/Object.assign';
<<<<<<< HEAD
import TransformerContext from './TransformerContext';
import Transformer from './Transformer';
import ITransformer from './ITransformer';
import GraphQLTransform from './GraphQLTransform';
=======
import { TransformerContext } from './TransformerContext';
import { Transformer } from './Transformer';
import { ITransformer } from './ITransformer';
import { GraphQLTransform } from './GraphQLTransform';
>>>>>>> fc7afa21
import { collectDirectiveNames, collectDirectivesByTypeNames } from './collectDirectives';
import { stripDirectives } from './stripDirectives';
import {
  buildProject as buildAPIProject,
  uploadDeployment as uploadAPIProject,
  migrateAPIProject,
  revertAPIMigration,
} from './util/amplifyUtils';
import {
<<<<<<< HEAD
    readSchema as readProjectSchema,
    loadProject as readProjectConfiguration,
    loadConfig as readTransformerConfiguration,
    writeConfig as writeTransformerConfiguration,
    TRANSFORM_CONFIG_FILE_NAME
} from './util/transformConfig'

export * from './errors';
export * from './util';

export default GraphQLTransform;

export {
    TransformerContext,
    Transformer,
    ITransformer,
    collectDirectiveNames,
    collectDirectivesByTypeNames,
    stripDirectives,
    buildAPIProject,
    migrateAPIProject,
    uploadAPIProject,
    readProjectSchema,
    readProjectConfiguration,
    readTransformerConfiguration,
    writeTransformerConfiguration,
    revertAPIMigration,
    TRANSFORM_CONFIG_FILE_NAME
}
=======
  readSchema as readProjectSchema,
  loadProject as readProjectConfiguration,
  loadConfig as readTransformerConfiguration,
  writeConfig as writeTransformerConfiguration,
} from './util/transformConfig';

export * from './errors';
export * from './util';

export {
  GraphQLTransform,
  TransformerContext,
  Transformer,
  ITransformer,
  collectDirectiveNames,
  collectDirectivesByTypeNames,
  stripDirectives,
  buildAPIProject,
  migrateAPIProject,
  uploadAPIProject,
  readProjectSchema,
  readProjectConfiguration,
  readTransformerConfiguration,
  writeTransformerConfiguration,
  revertAPIMigration,
};
>>>>>>> fc7afa21
<|MERGE_RESOLUTION|>--- conflicted
+++ resolved
@@ -1,15 +1,8 @@
 import './polyfills/Object.assign';
-<<<<<<< HEAD
-import TransformerContext from './TransformerContext';
-import Transformer from './Transformer';
-import ITransformer from './ITransformer';
-import GraphQLTransform from './GraphQLTransform';
-=======
 import { TransformerContext } from './TransformerContext';
 import { Transformer } from './Transformer';
 import { ITransformer } from './ITransformer';
 import { GraphQLTransform } from './GraphQLTransform';
->>>>>>> fc7afa21
 import { collectDirectiveNames, collectDirectivesByTypeNames } from './collectDirectives';
 import { stripDirectives } from './stripDirectives';
 import {
@@ -19,41 +12,11 @@
   revertAPIMigration,
 } from './util/amplifyUtils';
 import {
-<<<<<<< HEAD
-    readSchema as readProjectSchema,
-    loadProject as readProjectConfiguration,
-    loadConfig as readTransformerConfiguration,
-    writeConfig as writeTransformerConfiguration,
-    TRANSFORM_CONFIG_FILE_NAME
-} from './util/transformConfig'
-
-export * from './errors';
-export * from './util';
-
-export default GraphQLTransform;
-
-export {
-    TransformerContext,
-    Transformer,
-    ITransformer,
-    collectDirectiveNames,
-    collectDirectivesByTypeNames,
-    stripDirectives,
-    buildAPIProject,
-    migrateAPIProject,
-    uploadAPIProject,
-    readProjectSchema,
-    readProjectConfiguration,
-    readTransformerConfiguration,
-    writeTransformerConfiguration,
-    revertAPIMigration,
-    TRANSFORM_CONFIG_FILE_NAME
-}
-=======
   readSchema as readProjectSchema,
   loadProject as readProjectConfiguration,
   loadConfig as readTransformerConfiguration,
   writeConfig as writeTransformerConfiguration,
+  TRANSFORM_CONFIG_FILE_NAME,
 } from './util/transformConfig';
 
 export * from './errors';
@@ -75,5 +38,5 @@
   readTransformerConfiguration,
   writeTransformerConfiguration,
   revertAPIMigration,
-};
->>>>>>> fc7afa21
+  TRANSFORM_CONFIG_FILE_NAME,
+};