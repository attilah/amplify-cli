--- conflicted
+++ resolved
@@ -1,4 +1,3 @@
-<<<<<<< HEAD
 import {
   DirectiveDefinitionNode,
   DirectiveNode,
@@ -18,39 +17,11 @@
 } from 'graphql';
 import { DeploymentResources } from './DeploymentResources';
 import { InvalidTransformerError, SchemaValidationError, UnknownDirectiveError } from './errors';
-import ITransformer from './ITransformer';
-import Transformer from './Transformer';
-import TransformerContext from './TransformerContext';
-=======
-import Template from 'cloudform-types/types/template';
-import {
-  TypeSystemDefinitionNode,
-  DirectiveDefinitionNode,
-  Kind,
-  DirectiveNode,
-  TypeDefinitionNode,
-  ObjectTypeDefinitionNode,
-  InterfaceTypeDefinitionNode,
-  ScalarTypeDefinitionNode,
-  UnionTypeDefinitionNode,
-  EnumTypeDefinitionNode,
-  InputObjectTypeDefinitionNode,
-  FieldDefinitionNode,
-  InputValueDefinitionNode,
-  EnumValueDefinitionNode,
-  validate,
-  TypeExtensionNode,
-} from 'graphql';
-import { DeploymentResources } from './DeploymentResources';
 import { TransformerContext } from './TransformerContext';
-import blankTemplate from './util/blankTemplate';
 import { Transformer } from './Transformer';
 import { ITransformer } from './ITransformer';
-import { InvalidTransformerError, UnknownDirectiveError, SchemaValidationError } from './errors';
 import { validateModelSchema } from './validation';
->>>>>>> fc7afa21
 import { TransformFormatter } from './TransformFormatter';
-import { validateModelSchema } from './validation';
 
 function isFunction(obj: any) {
   return obj && typeof obj === 'function';
@@ -94,10 +65,7 @@
   }
   let isValidLocation = false;
   for (const location of definition.locations) {
-<<<<<<< HEAD
     // tslint:disable-next-line: switch-default
-=======
->>>>>>> fc7afa21
     switch (location.value) {
       case `SCHEMA`:
         isValidLocation = node.kind === Kind.SCHEMA_DEFINITION || isValidLocation;
@@ -144,10 +112,7 @@
   }
   let isValidLocation = false;
   for (const location of definition.locations) {
-<<<<<<< HEAD
     // tslint:disable-next-line: switch-default
-=======
->>>>>>> fc7afa21
     switch (location.value) {
       case `FIELD_DEFINITION`:
         isValidLocation = node.kind === Kind.FIELD_DEFINITION || isValidLocation;
@@ -164,10 +129,7 @@
   }
   let isValidLocation = false;
   for (const location of definition.locations) {
-<<<<<<< HEAD
     // tslint:disable-next-line: switch-default
-=======
->>>>>>> fc7afa21
     switch (location.value) {
       case `INPUT_FIELD_DEFINITION`:
         isValidLocation = node.kind === Kind.INPUT_VALUE_DEFINITION || isValidLocation;
@@ -184,10 +146,7 @@
   }
   let isValidLocation = false;
   for (const location of definition.locations) {
-<<<<<<< HEAD
     // tslint:disable-next-line: switch-default
-=======
->>>>>>> fc7afa21
     switch (location.value) {
       case `ARGUMENT_DEFINITION`:
         isValidLocation = node.kind === Kind.INPUT_VALUE_DEFINITION || isValidLocation;
@@ -204,10 +163,7 @@
   }
   let isValidLocation = false;
   for (const location of definition.locations) {
-<<<<<<< HEAD
     // tslint:disable-next-line: switch-default
-=======
->>>>>>> fc7afa21
     switch (location.value) {
       case `ENUM_VALUE`:
         isValidLocation = node.kind === Kind.ENUM_VALUE_DEFINITION || isValidLocation;
@@ -233,11 +189,7 @@
   stackMapping?: StackMapping;
 }
 export type StackMapping = { [resourceId: string]: string };
-<<<<<<< HEAD
-export default class GraphQLTransform {
-=======
 export class GraphQLTransform {
->>>>>>> fc7afa21
   private transformers: ITransformer[];
   private stackMappingOverrides: StackMapping;
 
@@ -325,15 +277,9 @@
     while (reverseThroughTransformers >= 0) {
       const transformer = this.transformers[reverseThroughTransformers];
       // TODO: Validate the new context.
-<<<<<<< HEAD
       // if (1 !== 1) {
       //   throw new Error(`Invalid context after transformer ${transformer.name}`);
       // }
-=======
-      if (1 !== 1) {
-        throw new Error(`Invalid context after transformer ${transformer.name}`);
-      }
->>>>>>> fc7afa21
       if (isFunction(transformer.after)) {
         transformer.after(context);
       }
