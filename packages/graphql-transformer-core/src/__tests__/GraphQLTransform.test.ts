import { ObjectTypeDefinitionNode, DirectiveNode, parse } from 'graphql';
<<<<<<< HEAD
import GraphQLTransform from '../GraphQLTransform';
import TransformerContext from '../TransformerContext';
import Transformer from '../Transformer';
=======
import { GraphQLTransform } from '../GraphQLTransform';
import { TransformerContext } from '../TransformerContext';
import { Transformer } from '../Transformer';
>>>>>>> fc7afa21
import { getDirectiveArguments, gql } from '../util';

class ValidObjectTransformer extends Transformer {
  constructor() {
    super(
      'ValidObjectTransformer',
      gql`
        directive @ObjectDirective on OBJECT
      `
    );
  }

  public object = (definition: ObjectTypeDefinitionNode, directive: DirectiveNode, acc: TransformerContext) => {
    return;
  };
}

class InvalidObjectTransformer extends Transformer {
  constructor() {
    super(
      'InvalidObjectTransformer',
      gql`
        directive @ObjectDirective on OBJECT
      `
    );
  }
}

test('Test graphql transformer validation happy case', () => {
  const validSchema = `type Post @ObjectDirective { id: ID! }`;
  const transformer = new GraphQLTransform({
    transformers: [new ValidObjectTransformer()],
  });
  const out = transformer.transform(validSchema);
  expect(out).toBeDefined();
});

test('Test graphql transformer validation. Transformer does not implement required method.', () => {
  const validSchema = `type Post @ObjectDirective { id: ID! }`;
  const transformer = new GraphQLTransform({
    transformers: [new InvalidObjectTransformer()],
  });
  try {
    transformer.transform(validSchema);
  } catch (e) {
    expect(e.name).toEqual('InvalidTransformerError');
  }
});

test('Test graphql transformer validation. Unknown directive.', () => {
  const invalidSchema = `type Post @UnknownDirective { id: ID! }`;
  const transformer = new GraphQLTransform({
    transformers: [new InvalidObjectTransformer()],
  });
  try {
    transformer.transform(invalidSchema);
  } catch (e) {
    expect(e.name).toEqual('SchemaValidationError');
  }
});

class PingTransformer extends Transformer {
  constructor() {
    super(
      'ValidObjectTransformer',
      gql`
        directive @ping(config: PingConfig) on OBJECT
        input PingConfig {
          url: String!
        }
      `
    );
  }

  public object = (definition: ObjectTypeDefinitionNode, directive: DirectiveNode, acc: TransformerContext) => {
    return;
  };
}

test('Test graphql transformer validation on bad shapes. @ping directive.', () => {
  const invalidSchema = `type Post @ping(config: { bad: "shape" }) { id: ID! }`;
  const transformer = new GraphQLTransform({
    transformers: [new PingTransformer()],
  });
  try {
    console.log(`Transforming: \n${invalidSchema}`);
    const out = transformer.transform(invalidSchema);
    expect(true).toEqual(false);
  } catch (e) {
    console.log(e.message);
    expect(e.name).toEqual('SchemaValidationError');
  }
});

test('Test graphql transformer returns correct number of arguments from directive', () => {
  const validSchema = `type Post @model(queries: { list: "listPost" }, mutations: {create: "createCustom"}) { name: String! }`;
  const transformer = new ValidObjectTransformer();
  const doc = parse(validSchema);
  const def = doc.definitions[0] as ObjectTypeDefinitionNode;
  const map: any = getDirectiveArguments(def.directives[0]);
  expect(map).not.toBeNull();
  expect(Object.keys(map)).toEqual(expect.arrayContaining(['mutations', 'queries']));
});<|MERGE_RESOLUTION|>--- conflicted
+++ resolved
@@ -1,13 +1,7 @@
 import { ObjectTypeDefinitionNode, DirectiveNode, parse } from 'graphql';
-<<<<<<< HEAD
-import GraphQLTransform from '../GraphQLTransform';
-import TransformerContext from '../TransformerContext';
-import Transformer from '../Transformer';
-=======
 import { GraphQLTransform } from '../GraphQLTransform';
 import { TransformerContext } from '../TransformerContext';
 import { Transformer } from '../Transformer';
->>>>>>> fc7afa21
 import { getDirectiveArguments, gql } from '../util';
 
 class ValidObjectTransformer extends Transformer {
