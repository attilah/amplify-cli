--- conflicted
+++ resolved
@@ -1,8 +1,4 @@
-<<<<<<< HEAD
-import TransformerContext from './TransformerContext';
-=======
 import { TransformerContext } from './TransformerContext';
->>>>>>> fc7afa21
 import { StringParameter } from 'cloudform-types';
 import Resource from 'cloudform-types/types/resource';
 import { Fn } from 'cloudform-types';
@@ -10,11 +6,7 @@
 import { ObjectTypeDefinitionNode, print } from 'graphql';
 import { stripDirectives } from './stripDirectives';
 import { SchemaResourceUtil } from './util/SchemaResourceUtil';
-<<<<<<< HEAD
-import splitStack, { StackRules } from './util/splitStack';
-=======
 import splitStack from './util/splitStack';
->>>>>>> fc7afa21
 import { DeploymentResources, ResolversFunctionsAndSchema, ResolverMap } from './DeploymentResources';
 import { ResourceConstants } from 'graphql-transformer-common';
 
