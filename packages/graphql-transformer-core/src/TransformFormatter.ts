import TransformerContext from "./TransformerContext";
import { StringParameter } from 'cloudform-types';
import Resource from "cloudform-types/types/resource";
import { Fn } from "cloudform-types";
import {
    makeOperationType,
    makeSchema
} from 'graphql-transformer-common';
import { ObjectTypeDefinitionNode, print } from "graphql";
import { stripDirectives } from "./stripDirectives";
import { SchemaResourceUtil } from "./util/SchemaResourceUtil";
import splitStack, { StackRules } from './util/splitStack'
import { DeploymentResources, ResolversFunctionsAndSchema, ResolverMap } from './DeploymentResources';
import { ResourceConstants } from "graphql-transformer-common";

export class TransformFormatter {

    private schemaResourceUtil = new SchemaResourceUtil()

    /**
     * Formats the ctx into a set of deployment resources.
     *
     * At this point, all resources that were created by scanning/reading
     * GraphQL schema and cloudformation template files have been collected into
     * a singular ctx.template object. Doing this allows the CLI to perform
     * sophisticated mapping, de-duplication, stack references with correct
     * import/export values, and other nice cleanup routines. Once this is
     * complete, the singular object can be split into the necessary stacks
     * (splitStack) for each GraphQL resource.
     *
     * @param ctx the transformer context.
     * Returns all the deployment resources for the transformation.
     */
    public format(ctx: TransformerContext): DeploymentResources {
        ctx.mergeConditions(this.schemaResourceUtil.makeEnvironmentConditions())
        const resolversFunctionsAndSchema = this.collectResolversFunctionsAndSchema(ctx);
        const defaultDependencies = [ResourceConstants.RESOURCES.GraphQLSchemaLogicalID];
        if (ctx.getResource(ResourceConstants.RESOURCES.NoneDataSource)) {
            defaultDependencies.push(ResourceConstants.RESOURCES.NoneDataSource);
        }
        const nestedStacks = splitStack({
            stack: ctx.template,
            stackRules: ctx.getStackMapping(),
            defaultParameterValues: {
                [ResourceConstants.PARAMETERS.AppSyncApiId]: Fn.GetAtt(
                    ResourceConstants.RESOURCES.GraphQLAPILogicalID,
                    "ApiId"
                )
            },
            defaultParameterDefinitions: {
                [ResourceConstants.PARAMETERS.AppSyncApiId]: new StringParameter({
                    Description: `The id of the AppSync API associated with this project.`,
                })
            },
            deployment: {
                deploymentBucketParameterName: ResourceConstants.PARAMETERS.S3DeploymentBucket,
                deploymentKeyParameterName: ResourceConstants.PARAMETERS.S3DeploymentRootKey
            },
            importExportPrefix: Fn.Ref(ResourceConstants.PARAMETERS.AppSyncApiId),
            defaultDependencies
        })
        return {
            ...nestedStacks,
            ...resolversFunctionsAndSchema
        };
    }

    /**
     * Schema helper to pull resources from the context and output the final schema resource.
     */
    private buildSchema(ctx: TransformerContext): string {
        const mutationNode: ObjectTypeDefinitionNode | undefined = ctx.getMutation()
        const queryNode: ObjectTypeDefinitionNode | undefined = ctx.getQuery()
        const subscriptionNode: ObjectTypeDefinitionNode | undefined = ctx.getSubscription()
        let includeMutation = true
        let includeQuery = true
        let includeSubscription = true
        if (!mutationNode || mutationNode.fields.length === 0) {
            delete ctx.nodeMap.Mutation
            includeMutation = false
        }
        if (!queryNode || queryNode.fields.length === 0) {
            delete ctx.nodeMap.Query
            includeQuery = false
        }
        if (!subscriptionNode || subscriptionNode.fields.length === 0) {
            delete ctx.nodeMap.Subscription
            includeSubscription = false
        }
        const ops = []
        if (includeQuery) {
            ops.push(makeOperationType('query', queryNode.name.value))
        }
        if (includeMutation) {
            ops.push(makeOperationType('mutation', mutationNode.name.value))
        }
        if (includeSubscription) {
            ops.push(makeOperationType('subscription', subscriptionNode.name.value))
        }
        const schema = makeSchema(ops)
        ctx.putSchema(schema)
        const astSansDirectives = stripDirectives({
            kind: 'Document',
            definitions: Object.keys(ctx.nodeMap).map((k: string) => ctx.getType(k))
<<<<<<< HEAD
        }, ['aws_subscribe', 'aws_auth', 'deprecated'])
=======
        }, ['aws_subscribe', 'aws_auth', 'aws_api_key', 'aws_iam', 'aws_oidc', 'aws_cognito_user_pools'])
>>>>>>> c02f777d
        const SDL = print(astSansDirectives)
        return SDL;
    }

    /**
     * Builds the schema and creates the schema record to pull from S3.
     * Returns the schema SDL text as a string.
     */
    private buildAndSetSchema(ctx: TransformerContext): string {
        const SDL = this.buildSchema(ctx)
        const schemaResource = this.schemaResourceUtil.makeAppSyncSchema()
        ctx.setResource(ResourceConstants.RESOURCES.GraphQLSchemaLogicalID, schemaResource)
        return SDL
    }

    private collectResolversFunctionsAndSchema(ctx: TransformerContext): ResolversFunctionsAndSchema {
        const resolverParams = this.schemaResourceUtil.makeResolverS3RootParams()
        ctx.mergeParameters(resolverParams.Parameters);
        const templateResources: { [key: string]: Resource } = ctx.template.Resources
        let resolverMap = {}
        let pipelineFunctionMap = {}
        let functionsMap = {}
        for (const resourceName of Object.keys(templateResources)) {
            const resource: Resource = templateResources[resourceName]
            if (resource.Type === 'AWS::AppSync::Resolver') {
                const resourceResolverMap = this.replaceResolverRecord(resourceName, ctx)
                resolverMap = { ...resolverMap, ...resourceResolverMap }
            } else if (resource.Type === 'AWS::AppSync::FunctionConfiguration') {
                const functionConfigMap = this.replaceFunctionConfigurationRecord(resourceName, ctx)
                pipelineFunctionMap = { ...pipelineFunctionMap, ...functionConfigMap }
            } else if (resource.Type === 'AWS::Lambda::Function') {
                // TODO: We only use the one function for now. Generalize this.
                functionsMap = {
                    ...functionsMap,
                    [`${resourceName}.zip`]: ctx.metadata.get('ElasticsearchPathToStreamingLambda')
                }
            }
        }
        const schema = this.buildAndSetSchema(ctx);
        return {
            resolvers: resolverMap,
            functions: functionsMap,
            pipelineFunctions: pipelineFunctionMap,
            schema
        }
    }

    private replaceResolverRecord(resourceName: string, ctx: TransformerContext): ResolverMap {
        const resolverResource = ctx.template.Resources[resourceName]

        const requestMappingTemplate = resolverResource.Properties.RequestMappingTemplate
        const responseMappingTemplate = resolverResource.Properties.ResponseMappingTemplate
        // If the templates are not strings. aka they use CF intrinsic functions don't rewrite.
        if (
            typeof requestMappingTemplate === 'string' &&
            typeof responseMappingTemplate === 'string'
        ) {
            const reqType = resolverResource.Properties.TypeName
            const reqFieldName = resolverResource.Properties.FieldName
            const reqFileName = `${reqType}.${reqFieldName}.req.vtl`

            const respType = resolverResource.Properties.TypeName
            const respFieldName = resolverResource.Properties.FieldName
            const respFileName = `${respType}.${respFieldName}.res.vtl`

            const updatedResolverResource = this.schemaResourceUtil.updateResolverResource(resolverResource)
            ctx.setResource(resourceName, updatedResolverResource)
            return {
                [reqFileName]: requestMappingTemplate,
                [respFileName]: responseMappingTemplate
            }
        }
        return {}
    }

    private replaceFunctionConfigurationRecord(resourceName: string, ctx: TransformerContext): ResolverMap {
        const functionConfiguration = ctx.template.Resources[resourceName]

        const requestMappingTemplate = functionConfiguration.Properties.RequestMappingTemplate
        const responseMappingTemplate = functionConfiguration.Properties.ResponseMappingTemplate
        // If the templates are not strings. aka they use CF intrinsic functions don't rewrite.
        if (
            typeof requestMappingTemplate === 'string' &&
            typeof responseMappingTemplate === 'string'
        ) {
            const reqFileName = `${functionConfiguration.Properties.Name}.req.vtl`
            const respFileName = `${functionConfiguration.Properties.Name}.res.vtl`
            const updatedResolverResource = this.schemaResourceUtil.updateFunctionConfigurationResource(functionConfiguration)
            ctx.setResource(resourceName, updatedResolverResource)
            return {
                [reqFileName]: requestMappingTemplate,
                [respFileName]: responseMappingTemplate
            }
        }
        return {}
    }
}<|MERGE_RESOLUTION|>--- conflicted
+++ resolved
@@ -102,11 +102,7 @@
         const astSansDirectives = stripDirectives({
             kind: 'Document',
             definitions: Object.keys(ctx.nodeMap).map((k: string) => ctx.getType(k))
-<<<<<<< HEAD
-        }, ['aws_subscribe', 'aws_auth', 'deprecated'])
-=======
-        }, ['aws_subscribe', 'aws_auth', 'aws_api_key', 'aws_iam', 'aws_oidc', 'aws_cognito_user_pools'])
->>>>>>> c02f777d
+        }, ['aws_subscribe', 'aws_auth', 'aws_api_key', 'aws_iam', 'aws_oidc', 'aws_cognito_user_pools', 'deprecated'])
         const SDL = print(astSansDirectives)
         return SDL;
     }
