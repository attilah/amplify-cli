import {
  DirectiveNode,
  ObjectTypeDefinitionNode,
  InterfaceTypeDefinitionNode,
  FieldDefinitionNode,
  UnionTypeDefinitionNode,
  EnumTypeDefinitionNode,
  ScalarTypeDefinitionNode,
  InputObjectTypeDefinitionNode,
  InputValueDefinitionNode,
  EnumValueDefinitionNode,
  DirectiveDefinitionNode,
  TypeDefinitionNode,
} from 'graphql';
<<<<<<< HEAD
import TransformerContext from './TransformerContext';

export default interface ITransformer {
=======
import { TransformerContext } from './TransformerContext';

export interface ITransformer {
>>>>>>> fc7afa21
  name: string;

  directive: DirectiveDefinitionNode;

  typeDefinitions: TypeDefinitionNode[];

  /**
   * An initializer that is called once at the beginning of a transformation.
   * Initializers are called in the order they are declared.
   */
  before?: (acc: TransformerContext) => void;

  /**
   * A finalizer that is called once after a transformation.
   * Finalizers are called in reverse order as they are declared.
   */
  after?: (acc: TransformerContext) => void;

  /**
   * A transformer implements a single function per location that its directive can be applied.
   * This method handles transforming directives on objects type definitions. This includes type
   * extensions.
   */
  object?: (definition: ObjectTypeDefinitionNode, directive: DirectiveNode, acc: TransformerContext) => void;

  /**
   * A transformer implements a single function per location that its directive can be applied.
   * This method handles transforming directives on objects type definitions. This includes type
   * extensions.
   */
  interface?: (definition: InterfaceTypeDefinitionNode, directive: DirectiveNode, acc: TransformerContext) => void;

  /**
   * A transformer implements a single function per location that its directive can be applied.
   * This method handles transforming directives on object for field definitions.
   */
  field?: (
    parent: ObjectTypeDefinitionNode | InterfaceTypeDefinitionNode,
    definition: FieldDefinitionNode,
    directive: DirectiveNode,
    acc: TransformerContext
  ) => void;

  /**
   * A transformer implements a single function per location that its directive can be applied.
   * This method handles transforming directives on object or input argument definitions.
   */
  argument?: (definition: InputValueDefinitionNode, directive: DirectiveNode, acc: TransformerContext) => void;

  /**
   * A transformer implements a single function per location that its directive can be applied.
   * This method handles transforming directives on union definitions.
   */
  union?: (definition: UnionTypeDefinitionNode, directive: DirectiveNode, acc: TransformerContext) => void;

  /**
   * A transformer implements a single function per location that its directive can be applied.
   * This method handles transforming directives on enum definitions.
   */
  enum?: (definition: EnumTypeDefinitionNode, directive: DirectiveNode, acc: TransformerContext) => void;

  /**
   * A transformer implements a single function per location that its directive can be applied.
   * This method handles transforming directives on enum value definitions.
   */
  enumValue?: (definition: EnumValueDefinitionNode, directive: DirectiveNode, acc: TransformerContext) => void;

  /**
   * A transformer implements a single function per location that its directive can be applied.
   * This method handles transforming directives on scalar definitions.
   */
  scalar?: (definition: ScalarTypeDefinitionNode, directive: DirectiveNode, acc: TransformerContext) => void;

  /**
   * A transformer implements a single function per location that its directive can be applied.
   * This method handles transforming directives on input definitions.
   */
  input?: (definition: InputObjectTypeDefinitionNode, directive: DirectiveNode, acc: TransformerContext) => void;

  /**
   * A transformer implements a single function per location that its directive can be applied.
   * This method handles transforming directives on input value definitions.
   */
  inputValue?: (definition: InputValueDefinitionNode, directive: DirectiveNode, acc: TransformerContext) => void;
}<|MERGE_RESOLUTION|>--- conflicted
+++ resolved
@@ -12,15 +12,9 @@
   DirectiveDefinitionNode,
   TypeDefinitionNode,
 } from 'graphql';
-<<<<<<< HEAD
-import TransformerContext from './TransformerContext';
-
-export default interface ITransformer {
-=======
 import { TransformerContext } from './TransformerContext';
 
 export interface ITransformer {
->>>>>>> fc7afa21
   name: string;
 
   directive: DirectiveDefinitionNode;
