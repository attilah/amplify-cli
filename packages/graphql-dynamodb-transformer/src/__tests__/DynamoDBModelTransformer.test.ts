import {
  ObjectTypeDefinitionNode,
  parse,
  FieldDefinitionNode,
  DocumentNode,
  DefinitionNode,
  Kind,
  InputObjectTypeDefinitionNode,
  ListValueNode,
  InputValueDefinitionNode,
  TypeNode,
  NamedTypeNode,
} from 'graphql';
<<<<<<< HEAD
import GraphQLTransform from 'graphql-transformer-core';
=======
import { GraphQLTransform } from 'graphql-transformer-core';
>>>>>>> fc7afa21
import { ResourceConstants } from 'graphql-transformer-common';
import { DynamoDBModelTransformer } from '../DynamoDBModelTransformer';

test('Test DynamoDBModelTransformer validation happy case', () => {
  const validSchema = `
    type Post @model {
        id: ID!
        title: String!
        createdAt: String
        updatedAt: String
    }
    `;
  const transformer = new GraphQLTransform({
    transformers: [new DynamoDBModelTransformer()],
  });
  const out = transformer.transform(validSchema);
  expect(out).toBeDefined();
});

test('Test DynamoDBModelTransformer with query overrides', () => {
  const validSchema = `type Post @model(queries: { get: "customGetPost", list: "customListPost" }) {
        id: ID!
        title: String!
        createdAt: String
        updatedAt: String
    }
    `;
  const transformer = new GraphQLTransform({
    transformers: [new DynamoDBModelTransformer()],
  });
  const out = transformer.transform(validSchema);
  expect(out).toBeDefined();
  const definition = out.schema;
  expect(definition).toBeDefined();
  const parsed = parse(definition);
  const createPostInput = getInputType(parsed, 'CreatePostInput');
  expectFieldsOnInputType(createPostInput, ['id', 'title', 'createdAt', 'updatedAt']);
  // This id should always be optional.
  // aka a named type node aka name.value would not be set if it were a non null node
  const idField = createPostInput.fields.find(f => f.name.value === 'id');
  expect((idField.type as NamedTypeNode).name.value).toEqual('ID');
  const queryType = getObjectType(parsed, 'Query');
  expect(queryType).toBeDefined();
  expectFields(queryType, ['customGetPost']);
  expectFields(queryType, ['customListPost']);
  const subscriptionType = getObjectType(parsed, 'Subscription');
  expect(subscriptionType).toBeDefined();
  expectFields(subscriptionType, ['onCreatePost', 'onUpdatePost', 'onDeletePost']);
  const subField = subscriptionType.fields.find(f => f.name.value === 'onCreatePost');
  expect(subField.directives.length).toEqual(1);
  expect(subField.directives[0].name.value).toEqual('aws_subscribe');
});

test('Test DynamoDBModelTransformer with mutation overrides', () => {
  const validSchema = `type Post @model(mutations: { create: "customCreatePost", update: "customUpdatePost", delete: "customDeletePost" }) {
        id: ID!
        title: String!
        createdAt: String
        updatedAt: String
    }
    `;
  const transformer = new GraphQLTransform({
    transformers: [new DynamoDBModelTransformer()],
  });
  const out = transformer.transform(validSchema);
  expect(out).toBeDefined();
  const definition = out.schema;
  expect(definition).toBeDefined();
  const parsed = parse(definition);
  const mutationType = getObjectType(parsed, 'Mutation');
  expect(mutationType).toBeDefined();
  expectFields(mutationType, ['customCreatePost', 'customUpdatePost', 'customDeletePost']);
});

test('Test DynamoDBModelTransformer with only create mutations', () => {
  const validSchema = `type Post @model(mutations: { create: "customCreatePost" }) {
        id: ID!
        title: String!
        createdAt: String
        updatedAt: String
    }
    `;
  const transformer = new GraphQLTransform({
    transformers: [new DynamoDBModelTransformer()],
  });
  const out = transformer.transform(validSchema);
  expect(out).toBeDefined();
  const definition = out.schema;
  expect(definition).toBeDefined();
  const parsed = parse(definition);
  const mutationType = getObjectType(parsed, 'Mutation');
  expect(mutationType).toBeDefined();
  expectFields(mutationType, ['customCreatePost']);
  doNotExpectFields(mutationType, ['updatePost']);
});

test('Test DynamoDBModelTransformer with multiple model directives', () => {
  const validSchema = `
    type Post @model {
        id: ID!
        title: String!
        createdAt: String
        updatedAt: String
    }

    type User @model {
        id: ID!
        name: String!
    }
    `;
  const transformer = new GraphQLTransform({
    transformers: [new DynamoDBModelTransformer()],
  });
  const out = transformer.transform(validSchema);
  expect(out).toBeDefined();

  const definition = out.schema;
  expect(definition).toBeDefined();
  const parsed = parse(definition);
  const queryType = getObjectType(parsed, 'Query');
  expect(queryType).toBeDefined();
  expectFields(queryType, ['listPosts']);
  expectFields(queryType, ['listUsers']);

  const stringInputType = getInputType(parsed, 'ModelStringFilterInput');
  expect(stringInputType).toBeDefined();
  const booleanInputType = getInputType(parsed, 'ModelBooleanFilterInput');
  expect(booleanInputType).toBeDefined();
  const intInputType = getInputType(parsed, 'ModelIntFilterInput');
  expect(intInputType).toBeDefined();
  const floatInputType = getInputType(parsed, 'ModelFloatFilterInput');
  expect(floatInputType).toBeDefined();
  const idInputType = getInputType(parsed, 'ModelIDFilterInput');
  expect(idInputType).toBeDefined();
  const postInputType = getInputType(parsed, 'ModelPostFilterInput');
  expect(postInputType).toBeDefined();
  const userInputType = getInputType(parsed, 'ModelUserFilterInput');
  expect(userInputType).toBeDefined();

  expect(verifyInputCount(parsed, 'ModelStringFilterInput', 1)).toBeTruthy();
  expect(verifyInputCount(parsed, 'ModelBooleanFilterInput', 1)).toBeTruthy();
  expect(verifyInputCount(parsed, 'ModelIntFilterInput', 1)).toBeTruthy();
  expect(verifyInputCount(parsed, 'ModelFloatFilterInput', 1)).toBeTruthy();
  expect(verifyInputCount(parsed, 'ModelIDFilterInput', 1)).toBeTruthy();
  expect(verifyInputCount(parsed, 'ModelPostFilterInput', 1)).toBeTruthy();
  expect(verifyInputCount(parsed, 'ModelUserFilterInput', 1)).toBeTruthy();
});

test('Test DynamoDBModelTransformer with filter', () => {
  const validSchema = `
    type Post @model {
        id: ID!
        title: String!
        createdAt: String
        updatedAt: String
    }`;
  const transformer = new GraphQLTransform({
    transformers: [new DynamoDBModelTransformer()],
  });
  const out = transformer.transform(validSchema);
  expect(out).toBeDefined();

  const definition = out.schema;
  expect(definition).toBeDefined();
  const parsed = parse(definition);
  const queryType = getObjectType(parsed, 'Query');
  expect(queryType).toBeDefined();
  expectFields(queryType, ['listPosts']);

  const connectionType = getObjectType(parsed, 'ModelPostConnection');
  expect(connectionType).toBeDefined();

  expect(verifyInputCount(parsed, 'ModelStringFilterInput', 1)).toBeTruthy();
  expect(verifyInputCount(parsed, 'ModelBooleanFilterInput', 1)).toBeTruthy();
  expect(verifyInputCount(parsed, 'ModelIntFilterInput', 1)).toBeTruthy();
  expect(verifyInputCount(parsed, 'ModelFloatFilterInput', 1)).toBeTruthy();
  expect(verifyInputCount(parsed, 'ModelIDFilterInput', 1)).toBeTruthy();
  expect(verifyInputCount(parsed, 'ModelPostFilterInput', 1)).toBeTruthy();
});

test('Test DynamoDBModelTransformer with mutations set to null', () => {
  const validSchema = `type Post @model(mutations: null) {
          id: ID!
          title: String!
          createdAt: String
          updatedAt: String
      }
      `;
  const transformer = new GraphQLTransform({
    transformers: [new DynamoDBModelTransformer()],
  });
  const out = transformer.transform(validSchema);
  expect(out).toBeDefined();
  const definition = out.schema;
  expect(definition).toBeDefined();
  const parsed = parse(definition);
  const mutationType = getObjectType(parsed, 'Mutation');
  expect(mutationType).not.toBeDefined();
});
test('Test DynamoDBModelTransformer with queries set to null', () => {
  const validSchema = `type Post @model(queries: null) {
          id: ID!
          title: String!
          createdAt: String
          updatedAt: String
      }
      `;
  const transformer = new GraphQLTransform({
    transformers: [new DynamoDBModelTransformer()],
  });
  const out = transformer.transform(validSchema);
  expect(out).toBeDefined();
  const definition = out.schema;
  expect(definition).toBeDefined();
  const parsed = parse(definition);
  const mutationType = getObjectType(parsed, 'Mutation');
  expect(mutationType).toBeDefined();
  const queryType = getObjectType(parsed, 'Query');
  expect(queryType).not.toBeDefined();
});
test('Test DynamoDBModelTransformer with subscriptions set to null', () => {
  const validSchema = `type Post @model(subscriptions: null) {
          id: ID!
          title: String!
          createdAt: String
          updatedAt: String
      }
      `;
  const transformer = new GraphQLTransform({
    transformers: [new DynamoDBModelTransformer()],
  });
  const out = transformer.transform(validSchema);
  expect(out).toBeDefined();
  const definition = out.schema;
  expect(definition).toBeDefined();
  const parsed = parse(definition);
  const mutationType = getObjectType(parsed, 'Mutation');
  expect(mutationType).toBeDefined();
  const queryType = getObjectType(parsed, 'Query');
  expect(queryType).toBeDefined();
  const subscriptionType = getObjectType(parsed, 'Subscription');
  expect(subscriptionType).not.toBeDefined();
});
test('Test DynamoDBModelTransformer with queries and mutations set to null', () => {
  const validSchema = `type Post @model(queries: null, mutations: null, subscriptions: null) {
          id: ID!
          title: String!
          createdAt: String
          updatedAt: String
      }
      `;
  const transformer = new GraphQLTransform({
    transformers: [new DynamoDBModelTransformer()],
  });
  const out = transformer.transform(validSchema);
  expect(out).toBeDefined();
  const definition = out.schema;
  expect(definition).toBeDefined();
  const parsed = parse(definition);
  const mutationType = getObjectType(parsed, 'Mutation');
  expect(mutationType).not.toBeDefined();
  const queryType = getObjectType(parsed, 'Query');
  expect(queryType).not.toBeDefined();
  const subscriptionType = getObjectType(parsed, 'Subscription');
  expect(subscriptionType).not.toBeDefined();
});
test('Test DynamoDBModelTransformer with advanced subscriptions', () => {
  const validSchema = `type Post @model(subscriptions: {
            onCreate: ["onFeedUpdated", "onCreatePost"],
            onUpdate: ["onFeedUpdated"],
            onDelete: ["onFeedUpdated"]
        }) {
          id: ID!
          title: String!
          createdAt: String
          updatedAt: String
      }
      `;
  const transformer = new GraphQLTransform({
    transformers: [new DynamoDBModelTransformer()],
  });
  const out = transformer.transform(validSchema);
  expect(out).toBeDefined();
  const definition = out.schema;
  expect(definition).toBeDefined();
  const parsed = parse(definition);
  const subscriptionType = getObjectType(parsed, 'Subscription');
  expect(subscriptionType).toBeDefined();
  expectFields(subscriptionType, ['onFeedUpdated', 'onCreatePost']);
  const subField = subscriptionType.fields.find(f => f.name.value === 'onFeedUpdated');
  expect(subField.directives.length).toEqual(1);
  expect(subField.directives[0].name.value).toEqual('aws_subscribe');
  const mutationsList = subField.directives[0].arguments.find(a => a.name.value === 'mutations').value as ListValueNode;
  const mutList = mutationsList.values.map((v: any) => v.value);
  expect(mutList.length).toEqual(3);
  expect(mutList).toContain('createPost');
  expect(mutList).toContain('updatePost');
  expect(mutList).toContain('deletePost');
});

test('Test DynamoDBModelTransformer with non-model types and enums', () => {
  const validSchema = `
    type Post @model {
        id: ID!
        title: String!
        createdAt: String
        updatedAt: String
        metadata: [PostMetadata!]!
        appearsIn: [Episode]!
    }
    type PostMetadata {
        tags: Tag
    }
    type Tag {
        published: Boolean
        metadata: PostMetadata
    }
    enum Episode {
        NEWHOPE
        EMPIRE
        JEDI
    }
    `;
  const transformer = new GraphQLTransform({
    transformers: [new DynamoDBModelTransformer()],
  });
  const out = transformer.transform(validSchema);
  expect(out).toBeDefined();

  const definition = out.schema;
  expect(definition).toBeDefined();
  const parsed = parse(definition);

  const postMetaDataInputType = getInputType(parsed, 'PostMetadataInput');
  expect(postMetaDataInputType).toBeDefined();
  const tagInputType = getInputType(parsed, 'TagInput');
  expect(tagInputType).toBeDefined();
  expectFieldsOnInputType(tagInputType, ['metadata']);
  const createPostInputType = getInputType(parsed, 'CreatePostInput');
  expectFieldsOnInputType(createPostInputType, ['metadata', 'appearsIn']);
  const updatePostInputType = getInputType(parsed, 'UpdatePostInput');
  expectFieldsOnInputType(updatePostInputType, ['metadata', 'appearsIn']);

  const postModelObject = getObjectType(parsed, 'Post');
  const postMetaDataInputField = getFieldOnInputType(createPostInputType, 'metadata');
  const postMetaDataField = getFieldOnObjectType(postModelObject, 'metadata');
  // this checks that the non-model type was properly "unwrapped", renamed, and "rewrapped"
  // in the generated CreatePostInput type - its types should be the same as in the Post @model type
  verifyMatchingTypes(postMetaDataInputField.type, postMetaDataField.type);

  expect(verifyInputCount(parsed, 'PostMetadataInput', 1)).toBeTruthy();
  expect(verifyInputCount(parsed, 'TagInput', 1)).toBeTruthy();
});

test('Test DynamoDBModelTransformer with mutation input overrides when mutations are disabled', () => {
  const validSchema = `type Post @model(mutations: null) {
        id: ID!
        title: String!
        createdAt: String
        updatedAt: String
    }
    input CreatePostInput {
        different: String
    }
    input UpdatePostInput {
        different2: String
    }
    input DeletePostInput {
        different3: String
    }
    `;
  const transformer = new GraphQLTransform({
    transformers: [new DynamoDBModelTransformer()],
  });
  const out = transformer.transform(validSchema);
  expect(out).toBeDefined();
  const definition = out.schema;
  expect(definition).toBeDefined();
  const parsed = parse(definition);
  const createPostInput = getInputType(parsed, 'CreatePostInput');
  expectFieldsOnInputType(createPostInput, ['different']);
  const updatePostInput = getInputType(parsed, 'UpdatePostInput');
  expectFieldsOnInputType(updatePostInput, ['different2']);
  const deletePostInput = getInputType(parsed, 'DeletePostInput');
  expectFieldsOnInputType(deletePostInput, ['different3']);
});

test('Test DynamoDBModelTransformer with mutation input overrides when mutations are enabled', () => {
  const validSchema = `type Post @model {
        id: ID!
        title: String!
        createdAt: String
        updatedAt: String
    }
    # User defined types always take precedence.
    input CreatePostInput {
        different: String
    }
    input UpdatePostInput {
        different2: String
    }
    input DeletePostInput {
        different3: String
    }
    `;
  const transformer = new GraphQLTransform({
    transformers: [new DynamoDBModelTransformer()],
  });
  const out = transformer.transform(validSchema);
  expect(out).toBeDefined();
  const definition = out.schema;
  expect(definition).toBeDefined();
  const parsed = parse(definition);
  const createPostInput = getInputType(parsed, 'CreatePostInput');
  expectFieldsOnInputType(createPostInput, ['different']);
  const updatePostInput = getInputType(parsed, 'UpdatePostInput');
  expectFieldsOnInputType(updatePostInput, ['different2']);
  const deletePostInput = getInputType(parsed, 'DeletePostInput');
  expectFieldsOnInputType(deletePostInput, ['different3']);
});

<<<<<<< HEAD
test('Test non model objects contain id as a type for fields', () => {
  const validSchema = `
    type Post @model {
      id: ID!
      comments: [Comment]
    }
    type Comment {
      id: String!
      text: String!
    }
  `;
  const transformer = new GraphQLTransform({
    transformers: [new DynamoDBModelTransformer()],
  });
  const out = transformer.transform(validSchema);
  expect(out).toBeDefined();
  const definition = out.schema;
  expect(definition).toBeDefined();
  const parsed = parse(definition);
  const commentInput = getInputType(parsed, 'CommentInput');
  expectFieldsOnInputType(commentInput, ['id', 'text']);
  const commentObject = getObjectType(parsed, 'Comment');
  const commentInputObject = getInputType(parsed, 'CommentInput');
  const commentObjectIDField = getFieldOnObjectType(commentObject, 'id');
  const commentInputIDField = getFieldOnInputType(commentInputObject, 'id');
  verifyMatchingTypes(commentObjectIDField.type, commentInputIDField.type);
});

=======
>>>>>>> fc7afa21
function expectFields(type: ObjectTypeDefinitionNode, fields: string[]) {
  for (const fieldName of fields) {
    const foundField = type.fields.find((f: FieldDefinitionNode) => f.name.value === fieldName);
    expect(foundField).toBeDefined();
  }
}

function expectFieldsOnInputType(type: InputObjectTypeDefinitionNode, fields: string[]) {
  for (const fieldName of fields) {
    const foundField = type.fields.find((f: InputValueDefinitionNode) => f.name.value === fieldName);
    expect(foundField).toBeDefined();
  }
}

function getFieldOnInputType(type: InputObjectTypeDefinitionNode, field: string): InputValueDefinitionNode {
  return type.fields.find((f: InputValueDefinitionNode) => f.name.value === field);
}

function getFieldOnObjectType(type: ObjectTypeDefinitionNode, field: string): FieldDefinitionNode {
  return type.fields.find((f: FieldDefinitionNode) => f.name.value === field);
}

function doNotExpectFields(type: ObjectTypeDefinitionNode, fields: string[]) {
  for (const fieldName of fields) {
    expect(type.fields.find((f: FieldDefinitionNode) => f.name.value === fieldName)).toBeUndefined();
  }
}

function getObjectType(doc: DocumentNode, type: string): ObjectTypeDefinitionNode | undefined {
  return doc.definitions.find((def: DefinitionNode) => def.kind === Kind.OBJECT_TYPE_DEFINITION && def.name.value === type) as
    | ObjectTypeDefinitionNode
    | undefined;
}

function getInputType(doc: DocumentNode, type: string): InputObjectTypeDefinitionNode | undefined {
  return doc.definitions.find((def: DefinitionNode) => def.kind === Kind.INPUT_OBJECT_TYPE_DEFINITION && def.name.value === type) as
    | InputObjectTypeDefinitionNode
    | undefined;
}

function verifyInputCount(doc: DocumentNode, type: string, count: number): boolean {
  return doc.definitions.filter(def => def.kind === Kind.INPUT_OBJECT_TYPE_DEFINITION && def.name.value === type).length == count;
}

function verifyMatchingTypes(t1: TypeNode, t2: TypeNode): boolean {
  if (t1.kind !== t2.kind) {
    return false;
  }

  if (t1.kind !== Kind.NAMED_TYPE && t2.kind !== Kind.NAMED_TYPE) {
    verifyMatchingTypes(t1.type, t2.type);
  } else {
    return false;
  }
}<|MERGE_RESOLUTION|>--- conflicted
+++ resolved
@@ -11,11 +11,7 @@
   TypeNode,
   NamedTypeNode,
 } from 'graphql';
-<<<<<<< HEAD
-import GraphQLTransform from 'graphql-transformer-core';
-=======
 import { GraphQLTransform } from 'graphql-transformer-core';
->>>>>>> fc7afa21
 import { ResourceConstants } from 'graphql-transformer-common';
 import { DynamoDBModelTransformer } from '../DynamoDBModelTransformer';
 
@@ -437,7 +433,6 @@
   expectFieldsOnInputType(deletePostInput, ['different3']);
 });
 
-<<<<<<< HEAD
 test('Test non model objects contain id as a type for fields', () => {
   const validSchema = `
     type Post @model {
@@ -466,8 +461,6 @@
   verifyMatchingTypes(commentObjectIDField.type, commentInputIDField.type);
 });
 
-=======
->>>>>>> fc7afa21
 function expectFields(type: ObjectTypeDefinitionNode, fields: string[]) {
   for (const fieldName of fields) {
     const foundField = type.fields.find((f: FieldDefinitionNode) => f.name.value === fieldName);
