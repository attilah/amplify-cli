import { LegacyInlineFragment } from '../compiler/legacyIR';

import { propertyDeclarations } from './codeGeneration';
import { typeNameFromGraphQLType } from './types';

<<<<<<< HEAD
import CodeGenerator from '../utilities/CodeGenerator';
=======
import { CodeGenerator } from '../utilities/CodeGenerator';
>>>>>>> fc7afa21
import { GraphQLType } from 'graphql';
import Maybe from 'graphql/tsutils/Maybe';

export interface Property {
  fieldName?: string;
  fieldType?: GraphQLType;
  propertyName?: string;
  type?: GraphQLType;
  description?: Maybe<string>;
  typeName?: string;
  isComposite?: boolean;
  isNullable?: boolean;
  fields?: any[];
  inlineFragments?: LegacyInlineFragment[];
  fragmentSpreads?: any;
  isInput?: boolean;
  isArray?: boolean;
  isArrayElementNullable?: boolean | null;
}

export function interfaceDeclaration(
  generator: CodeGenerator,
  { interfaceName, noBrackets }: { interfaceName: string; noBrackets?: boolean },
  closure: () => void
) {
  generator.printNewlineIfNeeded();
  generator.printNewline();
  generator.print(`export type ${interfaceName} = `);
  generator.pushScope({ typeName: interfaceName });
  if (noBrackets) {
    generator.withinBlock(closure, '', '');
  } else {
    generator.withinBlock(closure, '{', '}');
  }
  generator.popScope();
  generator.print(';');
}

export function propertyDeclaration(
  generator: CodeGenerator,
  { fieldName, type, propertyName, typeName, description, isInput, isArray, isNullable, isArrayElementNullable }: Property,
  closure?: () => void
) {
  const name = fieldName || propertyName;

  if (description) {
    description.split('\n').forEach(line => {
      generator.printOnNewline(`// ${line.trim()}`);
    });
  }

  if (closure) {
    generator.printOnNewline(name);

    if (isNullable && isInput) {
      generator.print('?');
    }
    generator.print(': ');

    if (isArray) {
      generator.print(' Array<');
    }
    generator.pushScope({ typeName: name });

    generator.withinBlock(closure);

    generator.popScope();

    if (isArray) {
      if (isArrayElementNullable) {
        generator.print(' | null');
      }
      generator.print(' >');
    }

    if (isNullable) {
      generator.print(' | null');
    }
  } else {
    generator.printOnNewline(name);
    if (isInput && isNullable) {
      generator.print('?');
    }
    generator.print(`: ${typeName || (type && typeNameFromGraphQLType(generator.context, type))}`);
  }
  generator.print(',');
}

export function propertySetsDeclaration(generator: CodeGenerator, property: Property, propertySets: Property[][], standalone = false) {
  const { description, fieldName, propertyName, isNullable, isArray, isArrayElementNullable } = property;
  const name = fieldName || propertyName;

  if (description) {
    description.split('\n').forEach(line => {
      generator.printOnNewline(`// ${line.trim()}`);
    });
  }

  if (!standalone) {
    generator.printOnNewline(`${name}: `);
  }

  if (isArray) {
    generator.print(' Array<');
  }

  generator.pushScope({ typeName: name });

  generator.withinBlock(
    () => {
      propertySets.forEach((propertySet, index, propertySets) => {
        generator.withinBlock(() => {
          propertyDeclarations(generator, propertySet);
        });
        if (index !== propertySets.length - 1) {
          generator.print(' |');
        }
      });
    },
    '(',
    ')'
  );

  generator.popScope();

  if (isArray) {
    if (isArrayElementNullable) {
      generator.print(' | null');
    }
    generator.print(' >');
  }

  if (isNullable) {
    generator.print(' | null');
  }

  if (!standalone) {
    generator.print(',');
  }
}

export function methodDeclaration(
  generator: CodeGenerator,
  {
    methodName,
    returnType,
    async,
    args,
  }: {
    methodName: string;
    returnType: string;
    async: boolean;
    args: Array<string>;
  },
  closure: () => void
) {
  generator.printNewline();
  if (async) generator.print('async ');
  generator.print(`${methodName}(${args.join(', ')}):${returnType}`);
  generator.pushScope({ methodName });
  generator.withinBlock(closure, '{', '}');
  generator.popScope();
}<|MERGE_RESOLUTION|>--- conflicted
+++ resolved
@@ -3,11 +3,7 @@
 import { propertyDeclarations } from './codeGeneration';
 import { typeNameFromGraphQLType } from './types';
 
-<<<<<<< HEAD
-import CodeGenerator from '../utilities/CodeGenerator';
-=======
 import { CodeGenerator } from '../utilities/CodeGenerator';
->>>>>>> fc7afa21
 import { GraphQLType } from 'graphql';
 import Maybe from 'graphql/tsutils/Maybe';
 
