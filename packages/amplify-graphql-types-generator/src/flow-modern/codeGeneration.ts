import * as t from '@babel/types';
import { stripIndent } from 'common-tags';
import { GraphQLEnumType, GraphQLInputObjectType, GraphQLNonNull } from 'graphql';
import * as path from 'path';

import { CompilerContext, Operation, Fragment, SelectionSet, Field } from '../compiler';

import { typeCaseForSelectionSet, Variant } from '../compiler/visitors/typeCase';

import { collectAndMergeFields } from '../compiler/visitors/collectAndMergeFields';

import { BasicGeneratedFile } from '../utilities/CodeGenerator';
<<<<<<< HEAD
import FlowGenerator, { ObjectProperty, FlowCompilerOptions } from './language';
import Printer from './printer';
=======
import { FlowGenerator, ObjectProperty, FlowCompilerOptions } from './language';
import { Printer } from './printer';
>>>>>>> fc7afa21

class FlowGeneratedFile implements BasicGeneratedFile {
  fileContents: string;

  constructor(fileContents: string) {
    this.fileContents = fileContents;
  }
  get output() {
    return this.fileContents;
  }
}

function printEnumsAndInputObjects(generator: FlowAPIGenerator, context: CompilerContext) {
  generator.printer.enqueue(stripIndent`
    //==============================================================
    // START Enums and Input Objects
    // All enums and input objects are included in every output file
    // for now, but this will be changed soon.
    // TODO: Link to issue to fix this.
    //==============================================================
  `);

  context.typesUsed
    .filter(type => type instanceof GraphQLEnumType)
    .forEach(enumType => {
      generator.typeAliasForEnumType(enumType as GraphQLEnumType);
    });

  context.typesUsed
    .filter(type => type instanceof GraphQLInputObjectType)
    .forEach(inputObjectType => {
      generator.typeAliasForInputObjectType(inputObjectType as GraphQLInputObjectType);
    });

  generator.printer.enqueue(stripIndent`
    //==============================================================
    // END Enums and Input Objects
    //==============================================================
  `);
}

export function generateSource(context: CompilerContext) {
  const generator = new FlowAPIGenerator(context);
  const generatedFiles: { [filePath: string]: FlowGeneratedFile } = {};

  Object.values(context.operations).forEach(operation => {
    generator.fileHeader();
    generator.typeAliasesForOperation(operation);
    printEnumsAndInputObjects(generator, context);

    const output = generator.printer.printAndClear();

    const outputFilePath = path.join(path.dirname(operation.filePath), '__generated__', `${operation.operationName}.js`);

    generatedFiles[outputFilePath] = new FlowGeneratedFile(output);
  });

  Object.values(context.fragments).forEach(fragment => {
    generator.fileHeader();
    generator.typeAliasesForFragment(fragment);
    printEnumsAndInputObjects(generator, context);

    const output = generator.printer.printAndClear();

    const outputFilePath = path.join(path.dirname(fragment.filePath), '__generated__', `${fragment.fragmentName}.js`);

    generatedFiles[outputFilePath] = new FlowGeneratedFile(output);
  });

  return generatedFiles;
}

export class FlowAPIGenerator extends FlowGenerator {
  context: CompilerContext;
  printer: Printer;
  scopeStack: string[];

  constructor(context: CompilerContext) {
    super(context.options as FlowCompilerOptions);

    this.context = context;
    this.printer = new Printer();
    this.scopeStack = [];
  }

  fileHeader() {
    this.printer.enqueue(
      stripIndent`
        /* @flow */
        // This file was automatically generated and should not be edited.
      `
    );
  }

  public typeAliasForEnumType(enumType: GraphQLEnumType) {
    this.printer.enqueue(this.enumerationDeclaration(enumType));
  }

  public typeAliasForInputObjectType(inputObjectType: GraphQLInputObjectType) {
    this.printer.enqueue(this.inputObjectDeclaration(inputObjectType));
  }

  public typeAliasesForOperation(operation: Operation) {
    const { operationType, operationName, selectionSet } = operation;

    this.scopeStackPush(operationName);

    this.printer.enqueue(stripIndent`
      // ====================================================
      // GraphQL ${operationType} operation: ${operationName}
      // ====================================================
    `);

    // The root operation only has one variant
    // Do we need to get exhaustive variants anyway?
    const variants = this.getVariantsForSelectionSet(selectionSet);

    const variant = variants[0];
    const properties = this.getPropertiesForVariant(variant);

    const exportedTypeAlias = this.exportDeclaration(this.typeAliasObject(operationName, properties));

    this.printer.enqueue(exportedTypeAlias);
    this.scopeStackPop();
  }

  public typeAliasesForFragment(fragment: Fragment) {
    const { fragmentName, selectionSet } = fragment;

    this.scopeStackPush(fragmentName);

    this.printer.enqueue(stripIndent`
      // ====================================================
      // GraphQL fragment: ${fragmentName}
      // ====================================================
    `);

    const variants = this.getVariantsForSelectionSet(selectionSet);

    if (variants.length === 1) {
      const properties = this.getPropertiesForVariant(variants[0]);

      const name = this.annotationFromScopeStack(this.scopeStack).id.name;
      const exportedTypeAlias = this.exportDeclaration(this.typeAliasObject(name, properties));

      this.printer.enqueue(exportedTypeAlias);
    } else {
      const unionMembers: t.FlowTypeAnnotation[] = [];
      variants.forEach(variant => {
        this.scopeStackPush(variant.possibleTypes[0].toString());
        const properties = this.getPropertiesForVariant(variant);

        const name = this.annotationFromScopeStack(this.scopeStack).id.name;
        const exportedTypeAlias = this.exportDeclaration(this.typeAliasObject(name, properties));

        this.printer.enqueue(exportedTypeAlias);

        unionMembers.push(this.annotationFromScopeStack(this.scopeStack));

        this.scopeStackPop();
      });

      this.printer.enqueue(
        this.exportDeclaration(this.typeAliasGenericUnion(this.annotationFromScopeStack(this.scopeStack).id.name, unionMembers))
      );
    }

    this.scopeStackPop();
  }

  private getVariantsForSelectionSet(selectionSet: SelectionSet) {
    return this.getTypeCasesForSelectionSet(selectionSet).exhaustiveVariants;
  }

  private getTypeCasesForSelectionSet(selectionSet: SelectionSet) {
    return typeCaseForSelectionSet(selectionSet, this.context.options.mergeInFieldsFromFragmentSpreads);
  }

  private getPropertiesForVariant(variant: Variant): ObjectProperty[] {
    const fields = collectAndMergeFields(variant, this.context.options.mergeInFieldsFromFragmentSpreads);

    return fields.map(field => {
      const fieldName = field.alias !== undefined ? field.alias : field.name;
      this.scopeStackPush(fieldName);

      let res;
      if (field.selectionSet) {
        const genericAnnotation = this.annotationFromScopeStack(this.scopeStack);
        if (field.type instanceof GraphQLNonNull) {
          genericAnnotation.id.name = genericAnnotation.id.name;
        } else {
          genericAnnotation.id.name = '?' + genericAnnotation.id.name;
        }

        res = this.handleFieldSelectionSetValue(genericAnnotation, field);
      } else {
        res = this.handleFieldValue(field, variant);
      }

      this.scopeStackPop();
      return res;
    });
  }

  private handleFieldSelectionSetValue(genericAnnotation: t.GenericTypeAnnotation, field: Field) {
    const { selectionSet } = field;

    const typeCase = this.getTypeCasesForSelectionSet(selectionSet as SelectionSet);
    const variants = typeCase.exhaustiveVariants;

    let exportedTypeAlias;
    if (variants.length === 1) {
      const variant = variants[0];
      const properties = this.getPropertiesForVariant(variant);
      exportedTypeAlias = this.exportDeclaration(this.typeAliasObject(this.annotationFromScopeStack(this.scopeStack).id.name, properties));
    } else {
      const propertySets = variants.map(variant => {
        this.scopeStackPush(variant.possibleTypes[0].toString());
        const properties = this.getPropertiesForVariant(variant);
        this.scopeStackPop();
        return properties;
      });

      exportedTypeAlias = this.exportDeclaration(this.typeAliasObjectUnion(genericAnnotation.id.name, propertySets));
    }

    this.printer.enqueue(exportedTypeAlias);

    return {
      name: field.alias ? field.alias : field.name,
      description: field.description,
      annotation: genericAnnotation,
    };
  }

  private handleFieldValue(field: Field, variant: Variant) {
    let res;
    if (field.name === '__typename') {
      const annotations = variant.possibleTypes.map(type => {
        const annotation = t.stringLiteralTypeAnnotation();
        annotation.value = type.toString();
        return annotation;
      });

      res = {
        name: field.alias ? field.alias : field.name,
        description: field.description,
        annotation: t.unionTypeAnnotation(annotations),
      };
    } else {
      // TODO: Double check that this works
      res = {
        name: field.alias ? field.alias : field.name,
        description: field.description,
        annotation: this.typeAnnotationFromGraphQLType(field.type),
      };
    }

    return res;
  }

  public get output(): string {
    return this.printer.print();
  }

  scopeStackPush(name: string) {
    this.scopeStack.push(name);
  }

  scopeStackPop() {
    const popped = this.scopeStack.pop();
    return popped;
  }
}<|MERGE_RESOLUTION|>--- conflicted
+++ resolved
@@ -10,13 +10,8 @@
 import { collectAndMergeFields } from '../compiler/visitors/collectAndMergeFields';
 
 import { BasicGeneratedFile } from '../utilities/CodeGenerator';
-<<<<<<< HEAD
-import FlowGenerator, { ObjectProperty, FlowCompilerOptions } from './language';
-import Printer from './printer';
-=======
 import { FlowGenerator, ObjectProperty, FlowCompilerOptions } from './language';
 import { Printer } from './printer';
->>>>>>> fc7afa21
 
 class FlowGeneratedFile implements BasicGeneratedFile {
   fileContents: string;
