import { ModelAuthTransformer } from 'graphql-auth-transformer';
import { DynamoDBModelTransformer } from 'graphql-dynamodb-transformer';
import { GraphQLTransform } from 'graphql-transformer-core';
import { deploy, launchDDBLocal, terminateDDB } from './utils/index';
import AWSAppSyncClient, { AUTH_TYPE } from 'aws-appsync';
import { signUpAddToGroupAndGetJwtToken } from './utils/cognito-utils';
import { AWS } from '@aws-amplify/core';
import gql from 'graphql-tag';
import 'isomorphic-fetch';

// To overcome of the way of how AmplifyJS picks up currentUserCredentials
const anyAWS = AWS as any;

if (anyAWS && anyAWS.config && anyAWS.config.credentials) {
  delete anyAWS.config.credentials;
}

// to deal with bug in cognito-identity-js
(global as any).fetch = require('node-fetch');
// to deal with subscriptions in node env
(global as any).WebSocket = require('ws');

// delays
const SUBSCRIPTION_DELAY = 2000;
const PROPAGATAION_DELAY = 5000;
const JEST_TIMEOUT  = 2000000

jest.setTimeout(JEST_TIMEOUT);

let GRAPHQL_ENDPOINT = undefined;
let ddbEmulator = null;
let dbPath = null;
let server;
const AWS_REGION = 'my-local-2';

let GRAPHQL_CLIENT_1: AWSAppSyncClient<any> = undefined;

let GRAPHQL_CLIENT_2: AWSAppSyncClient<any> = undefined;

let GRAPHQL_CLIENT_3: AWSAppSyncClient<any> = undefined;

const USER_POOL_ID = 'fake_user_pool';

const USERNAME1 = 'user1@domain.com';
const USERNAME2 = 'user2@domain.com';
const USERNAME3 = 'user3@domain.com';

const INSTRUCTOR_GROUP_NAME = 'Instructor';

/**
 * Interface Inputs
 */
interface CreateStudentInput {
  id?: string;
  name?: string;
  email?: string;
  ssn?: string;
}

interface UpdateStudentInput {
  id: string;
  name?: string;
  email?: string;
  ssn?: string;
}

interface CreatePostInput {
  id?: string;
  title: string;
  postOwner: string;
}

interface DeleteTypeInput {
  id: string;
}

beforeAll(async () => {
  const validSchema = `
        type Student @model
            @auth(rules: [
                {allow: owner}
                {allow: groups, groups: ["Instructor"]}
        ]) {
            id: String,
            name: String,
            email: AWSEmail,
            ssn: String @auth(rules: [{allow: owner}])
        }

        type Post @model
            @auth(rules: [
                {allow: owner, ownerField: "postOwner"}
            ])
        {
            id: ID!
            title: String
            postOwner: String
        }
    `;
  const transformer = new GraphQLTransform({
    transformers: [
      new DynamoDBModelTransformer(),
      new ModelAuthTransformer({
        authConfig: {
          defaultAuthentication: {
            authenticationType: 'AMAZON_COGNITO_USER_POOLS',
          },
          additionalAuthenticationProviders: [],
        },
      }),
    ],
  });

  try {
    const out = transformer.transform(validSchema);

    let ddbClient;
    ({ dbPath, emulator: ddbEmulator, client: ddbClient } = await launchDDBLocal());

    const result = await deploy(out, ddbClient);
    server = result.simulator;

    GRAPHQL_ENDPOINT = server.url + '/graphql';
    // Verify we have all the details
    expect(GRAPHQL_ENDPOINT).toBeTruthy();
    // Configure Amplify, create users, and sign in.
    const idToken1 = signUpAddToGroupAndGetJwtToken(USER_POOL_ID, USERNAME1, USERNAME1, [INSTRUCTOR_GROUP_NAME]);
    GRAPHQL_CLIENT_1 = new AWSAppSyncClient({
      url: GRAPHQL_ENDPOINT,
      region: AWS_REGION,
      disableOffline: true,
      offlineConfig: {
        keyPrefix: 'userPools',
      },
      auth: {
        type: AUTH_TYPE.AMAZON_COGNITO_USER_POOLS,
        jwtToken: idToken1,
      },
    });
    const idToken2 = signUpAddToGroupAndGetJwtToken(USER_POOL_ID, USERNAME2, USERNAME2, [INSTRUCTOR_GROUP_NAME]);
    GRAPHQL_CLIENT_2 = new AWSAppSyncClient({
      url: GRAPHQL_ENDPOINT,
      region: AWS_REGION,
      disableOffline: true,
      offlineConfig: {
        keyPrefix: 'userPools',
      },
      auth: {
        type: AUTH_TYPE.AMAZON_COGNITO_USER_POOLS,
        jwtToken: idToken2,
      },
    });
    const idToken3 = signUpAddToGroupAndGetJwtToken(USER_POOL_ID, USERNAME3, USERNAME3, []);
    GRAPHQL_CLIENT_3 = new AWSAppSyncClient({
      url: GRAPHQL_ENDPOINT,
      region: AWS_REGION,
      disableOffline: true,
      offlineConfig: {
        keyPrefix: 'userPools',
      },
      auth: {
        type: AUTH_TYPE.AMAZON_COGNITO_USER_POOLS,
        jwtToken: idToken3,
      },
    });

    // Wait for any propagation to avoid random
    // "The security token included in the request is invalid" errors
<<<<<<< HEAD
    await new Promise(res => setTimeout(() => res(), PROPAGATAION_DELAY));
=======
    await new Promise(res => setTimeout(() => res(), 5000));
>>>>>>> fc7afa21
  } catch (e) {
    console.error(e);
    expect(true).toEqual(false);
  }
});

afterAll(async () => {
  try {
    if (server) {
      await server.stop();
    }
    await terminateDDB(ddbEmulator, dbPath);
  } catch (e) {
    console.error(e);
    throw e;
  }
});

/**
 * Tests
 */
test('Test that only authorized members are allowed to view subscriptions', async done => {
  // subscribe to create students as user 2
  const observer = GRAPHQL_CLIENT_2.subscribe({
    query: gql`
      subscription OnCreateStudent {
        onCreateStudent {
          id
          name
          email
          ssn
          owner
        }
      }
    `,
  });
  console.log(observer);
  let subscription = observer.subscribe((event: any) => {
    console.log('subscription event: ', event);
    const student = event.data.onCreateStudent;
    subscription.unsubscribe();
    expect(student.name).toEqual('student1');
    expect(student.email).toEqual('student1@domain.com');
    expect(student.ssn).toBeNull();
    done();
  });

<<<<<<< HEAD
  await new Promise(res => setTimeout(() => res(), SUBSCRIPTION_DELAY));
=======
  await new Promise(res => setTimeout(() => res(), 1000));
>>>>>>> fc7afa21

  createStudent(GRAPHQL_CLIENT_1, {
    name: 'student1',
    email: 'student1@domain.com',
    ssn: 'AAA-01-SSSS',
  });
});

test('Test that a user not in the group is not allowed to view the subscription', async done => {
  // suscribe to create students as user 3
  const observer = GRAPHQL_CLIENT_3.subscribe({
    query: gql`
      subscription OnCreateStudent {
        onCreateStudent {
          id
          name
          email
          ssn
          owner
        }
      }
    `,
  });
  observer.subscribe({
    error: (err: any) => {
      console.log(err.graphQLErrors[0]);
      expect(err.graphQLErrors[0].message).toEqual('Unauthorized');
      done();
    },
  });
<<<<<<< HEAD
  await new Promise(res => setTimeout(() => res(), SUBSCRIPTION_DELAY));
=======
  await new Promise(res => setTimeout(() => res(), 1000));
>>>>>>> fc7afa21

  createStudent(GRAPHQL_CLIENT_1, {
    name: 'student2',
    email: 'student2@domain.com',
    ssn: 'BBB-00-SNSN',
  });
});

test('Test a subscription on update', async done => {
  // susbcribe to update students as user 2
  const observer = GRAPHQL_CLIENT_2.subscribe({
    query: gql`
      subscription OnUpdateStudent {
        onUpdateStudent {
          id
          name
          email
          ssn
          owner
        }
      }
    `,
  });
  let subscription = observer.subscribe((event: any) => {
    const student = event.data.onUpdateStudent;
    subscription.unsubscribe();
    expect(student.id).toEqual(student3ID);
    expect(student.name).toEqual('student3');
    expect(student.email).toEqual('emailChanged@domain.com');
    expect(student.ssn).toBeNull();
    done();
  });

<<<<<<< HEAD
  await new Promise(res => setTimeout(() => res(), SUBSCRIPTION_DELAY));

=======
>>>>>>> fc7afa21
  const student3 = await createStudent(GRAPHQL_CLIENT_1, {
    name: 'student3',
    email: 'changeThisEmail@domain.com',
    ssn: 'CCC-01-SNSN',
  });
  expect(student3.data.createStudent).toBeDefined();
  const student3ID = student3.data.createStudent.id;
  expect(student3.data.createStudent.name).toEqual('student3');
  expect(student3.data.createStudent.email).toEqual('changeThisEmail@domain.com');
  expect(student3.data.createStudent.ssn).toBeNull();

  updateStudent(GRAPHQL_CLIENT_1, {
    id: student3ID,
    email: 'emailChanged@domain.com',
  });
});

test('Test a subscription on delete', async done => {
  // subscribe to onDelete as user 2
  const observer = GRAPHQL_CLIENT_2.subscribe({
    query: gql`
      subscription OnDeleteStudent {
        onDeleteStudent {
          id
          name
          email
          ssn
          owner
        }
      }
    `,
  });
  let subscription = observer.subscribe((event: any) => {
    const student = event.data.onDeleteStudent;
    subscription.unsubscribe();
    expect(student.id).toEqual(student4ID);
    expect(student.name).toEqual('student4');
    expect(student.email).toEqual('plsDelete@domain.com');
    expect(student.ssn).toBeNull();
    done();
  });

<<<<<<< HEAD
  await new Promise(res => setTimeout(() => res(), SUBSCRIPTION_DELAY));

=======
>>>>>>> fc7afa21
  const student4 = await createStudent(GRAPHQL_CLIENT_1, {
    name: 'student4',
    email: 'plsDelete@domain.com',
    ssn: 'DDD-02-SNSN',
  });
  expect(student4).toBeDefined();
  const student4ID = student4.data.createStudent.id;
  expect(student4.data.createStudent.email).toEqual('plsDelete@domain.com');
  expect(student4.data.createStudent.ssn).toBeNull();

  await deleteStudent(GRAPHQL_CLIENT_1, { id: student4ID });
});

// ownerField Tests
test('Test subscription onCreatePost with ownerField', async done => {
  const observer = GRAPHQL_CLIENT_1.subscribe({
    query: gql`
    subscription OnCreatePost {
        onCreatePost(postOwner: "${USERNAME1}") {
            id
            title
            postOwner
        }
    }`,
  });
  let subscription = observer.subscribe((event: any) => {
    const post = event.data.onCreatePost;
    subscription.unsubscribe();
    expect(post.title).toEqual('someTitle');
    expect(post.postOwner).toEqual(USERNAME1);
    done();
  });
<<<<<<< HEAD
  await new Promise(res => setTimeout(() => res(), SUBSCRIPTION_DELAY));
=======
  await new Promise(res => setTimeout(() => res(), 1000));
>>>>>>> fc7afa21

  createPost(GRAPHQL_CLIENT_1, {
    title: 'someTitle',
    postOwner: USERNAME1,
  });
});

// mutations
async function createStudent(client: AWSAppSyncClient<any>, input: CreateStudentInput) {
  const request = gql`
    mutation CreateStudent($input: CreateStudentInput!) {
      createStudent(input: $input) {
        id
        name
        email
        ssn
        owner
      }
    }
  `;
  return await client.mutate({ mutation: request, variables: { input } });
}

async function updateStudent(client: AWSAppSyncClient<any>, input: UpdateStudentInput) {
  const request = gql`
    mutation UpdateStudent($input: UpdateStudentInput!) {
      updateStudent(input: $input) {
        id
        name
        email
        ssn
        owner
      }
    }
  `;
  return await client.mutate({ mutation: request, variables: { input } });
}

async function deleteStudent(client: AWSAppSyncClient<any>, input: DeleteTypeInput) {
  const request = gql`
    mutation DeleteStudent($input: DeleteStudentInput!) {
      deleteStudent(input: $input) {
        id
        name
        email
        ssn
        owner
      }
    }
  `;
  return await client.mutate({ mutation: request, variables: { input } });
}

async function createPost(client: AWSAppSyncClient<any>, input: CreatePostInput) {
  const request = gql`
    mutation CreatePost($input: CreatePostInput!) {
      createPost(input: $input) {
        id
        title
        postOwner
      }
    }
  `;
  return await client.mutate({ mutation: request, variables: { input } });
}<|MERGE_RESOLUTION|>--- conflicted
+++ resolved
@@ -23,7 +23,7 @@
 // delays
 const SUBSCRIPTION_DELAY = 2000;
 const PROPAGATAION_DELAY = 5000;
-const JEST_TIMEOUT  = 2000000
+const JEST_TIMEOUT = 2000000;
 
 jest.setTimeout(JEST_TIMEOUT);
 
@@ -166,11 +166,7 @@
 
     // Wait for any propagation to avoid random
     // "The security token included in the request is invalid" errors
-<<<<<<< HEAD
     await new Promise(res => setTimeout(() => res(), PROPAGATAION_DELAY));
-=======
-    await new Promise(res => setTimeout(() => res(), 5000));
->>>>>>> fc7afa21
   } catch (e) {
     console.error(e);
     expect(true).toEqual(false);
@@ -218,11 +214,7 @@
     done();
   });
 
-<<<<<<< HEAD
   await new Promise(res => setTimeout(() => res(), SUBSCRIPTION_DELAY));
-=======
-  await new Promise(res => setTimeout(() => res(), 1000));
->>>>>>> fc7afa21
 
   createStudent(GRAPHQL_CLIENT_1, {
     name: 'student1',
@@ -253,11 +245,7 @@
       done();
     },
   });
-<<<<<<< HEAD
   await new Promise(res => setTimeout(() => res(), SUBSCRIPTION_DELAY));
-=======
-  await new Promise(res => setTimeout(() => res(), 1000));
->>>>>>> fc7afa21
 
   createStudent(GRAPHQL_CLIENT_1, {
     name: 'student2',
@@ -291,11 +279,8 @@
     done();
   });
 
-<<<<<<< HEAD
   await new Promise(res => setTimeout(() => res(), SUBSCRIPTION_DELAY));
 
-=======
->>>>>>> fc7afa21
   const student3 = await createStudent(GRAPHQL_CLIENT_1, {
     name: 'student3',
     email: 'changeThisEmail@domain.com',
@@ -338,11 +323,8 @@
     done();
   });
 
-<<<<<<< HEAD
   await new Promise(res => setTimeout(() => res(), SUBSCRIPTION_DELAY));
 
-=======
->>>>>>> fc7afa21
   const student4 = await createStudent(GRAPHQL_CLIENT_1, {
     name: 'student4',
     email: 'plsDelete@domain.com',
@@ -375,11 +357,7 @@
     expect(post.postOwner).toEqual(USERNAME1);
     done();
   });
-<<<<<<< HEAD
   await new Promise(res => setTimeout(() => res(), SUBSCRIPTION_DELAY));
-=======
-  await new Promise(res => setTimeout(() => res(), 1000));
->>>>>>> fc7afa21
 
   createPost(GRAPHQL_CLIENT_1, {
     title: 'someTitle',
