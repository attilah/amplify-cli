import { ModelAuthTransformer } from 'graphql-auth-transformer';
import { ModelConnectionTransformer } from 'graphql-connection-transformer';
import { KeyTransformer } from 'graphql-key-transformer';
import { DynamoDBModelTransformer } from 'graphql-dynamodb-transformer';
import { GraphQLTransform } from 'graphql-transformer-core';

import { GraphQLClient } from './utils/graphql-client';
import { deploy, launchDDBLocal, terminateDDB, logDebug } from './utils/index';

let GRAPHQL_CLIENT = undefined;
let GRAPHQL_ENDPOINT = undefined;
let ddbEmulator = null;
let dbPath = null;
let server;
jest.setTimeout(20000);
beforeAll(async () => {
  const validSchema = `
    type AProject
    @model(subscriptions: null)
    @key(fields: ["projectId"])
    {
        projectId: String!
        name: String
        team: ATeam @connection
    }

    type ATeam
    @model(subscriptions: null)
    @key(fields: ["teamId"])
    {
        teamId: String!
        name: String
    }

    type BProject
    @model(subscriptions: null)
    @key(fields: ["projectId"])
    {
        projectId: String!
        name: String
        teams: [BTeam] @connection
    }

    type BTeam
    @model(subscriptions: null)
    @key(fields: ["teamId"])
    {
        teamId: String!
        name: String
    }

    type CProject
    @model(subscriptions: null)
    @key(fields: ["projectId"])
    {
        projectId: ID!
        name: String
        team: CTeam @connection(name: "CProjectCTeam")
    }

    type CTeam
    @model(subscriptions: null)
    @key(fields: ["teamId"])
    {
        teamId: ID!
        name: String
        project: CProject @connection(name: "CProjectCTeam")
    }

    type DProject
    @model(subscriptions: null)
    @key(fields: ["projectId"])
    {
        projectId: ID!
        name: String
        teams: [DTeam] @connection(name: "DProjectDTeam")
    }

    type DTeam
    @model(subscriptions: null)
    @key(fields: ["teamId"])
    {
        teamId: ID!
        name: String
        project: DProject @connection(name: "DProjectDTeam")
    }

    type Model1 @model(subscriptions: null) @key(fields: ["id", "sort" ])
    {
        id: ID!
        sort: Int!
        name: String!
    }
    type Model2 @model(subscriptions: null)
    {
        id: ID!
        connection: Model1 @connection(sortField: "modelOneSort")
        modelOneSort: Int!
    }
    `;
  try {
    const transformer = new GraphQLTransform({
      transformers: [
        new DynamoDBModelTransformer(),
        new ModelConnectionTransformer(),
<<<<<<< HEAD
        new ModelKeyTransformer(),
=======
        new KeyTransformer(),
>>>>>>> fc7afa21
        new ModelAuthTransformer({
          authConfig: {
            defaultAuthentication: {
              authenticationType: 'API_KEY',
            },
            additionalAuthenticationProviders: [],
          },
        }),
      ],
    });
    const out = transformer.transform(validSchema);

    let ddbClient;
    ({ dbPath, emulator: ddbEmulator, client: ddbClient } = await launchDDBLocal());
    const result = await deploy(out, ddbClient);
    server = result.simulator;

    GRAPHQL_ENDPOINT = server.url + '/graphql';
    logDebug(`Using graphql url: ${GRAPHQL_ENDPOINT}`);

    const apiKey = result.config.appSync.apiKey;
    logDebug(apiKey);
    GRAPHQL_CLIENT = new GraphQLClient(GRAPHQL_ENDPOINT, {
      'x-api-key': apiKey,
    });
  } catch (e) {
    console.error(e);
    expect(true).toEqual(false);
  }
});

afterAll(async () => {
  try {
    if (server) {
      await server.stop();
    }
    await terminateDDB(ddbEmulator, dbPath);
  } catch (e) {
    logDebug(e);
    expect(true).toEqual(false);
  }
});

/**
 * Test queries below
 */

test('Unnamed connection 1 way navigation, with primary @key directive 1:1', async () => {
  await GRAPHQL_CLIENT.query(
    `
    mutation CreateATeam {
        createATeam(input: {teamId: "T1", name: "Team 1"}) {
            teamId
            name
        }
    }
    `,
    {}
  );

  await GRAPHQL_CLIENT.query(
    `
    mutation CreateAProject {
        createAProject(input: {projectId: "P1", name: "P1", aProjectTeamId: "T1"}) {
            projectId
            name
        }
    }
    `,
    {}
  );

  const queryResponse = await GRAPHQL_CLIENT.query(
    `
    query ListAProjects {
        listAProjects {
            items {
                projectId
                name
                team {
                    teamId
                    name
                }
            }
        }
    }
    `,
    {}
  );
  expect(queryResponse.data.listAProjects).toBeDefined();
  const items = queryResponse.data.listAProjects.items;
  expect(items.length).toEqual(1);
  expect(items[0].projectId).toEqual('P1');
  expect(items[0].team).toBeDefined();
  expect(items[0].team.teamId).toEqual('T1');
});

test('Unnamed connection 1 way navigation, with primary @key directive 1:M', async () => {
  await GRAPHQL_CLIENT.query(
    `
    mutation CreateBProject {
        createBProject(input: {projectId: "P1", name: "P1"}) {
            projectId
            name
        }
    }
    `,
    {}
  );

  await GRAPHQL_CLIENT.query(
    `
    mutation CreateBTeam {
        createBTeam(input: {teamId: "T1", name: "Team 1", bProjectTeamsId: "P1"}) {
            teamId
            name
        }
    }
    `,
    {}
  );

  await GRAPHQL_CLIENT.query(
    `
    mutation CreateBTeam {
        createBTeam(input: {teamId: "T2", name: "Team 2", bProjectTeamsId: "P1"}) {
            teamId
            name
        }
    }
    `,
    {}
  );

  const queryResponse = await GRAPHQL_CLIENT.query(
    `
    query ListBProjects {
        listBProjects {
            items {
                projectId
                name
                teams {
                    items {
                        teamId
                        name
                    }
                }
            }
        }
    }
    `,
    {}
  );
  expect(queryResponse.data.listBProjects).toBeDefined();
  const items = queryResponse.data.listBProjects.items;
  expect(items.length).toEqual(1);
  expect(items[0].projectId).toEqual('P1');
  expect(items[0].teams).toBeDefined();
  expect(items[0].teams.items).toBeDefined();
  expect(items[0].teams.items.length).toEqual(2);
  expect(items[0].teams.items[0].teamId).toEqual('T1');
  expect(items[0].teams.items[1].teamId).toEqual('T2');
});

test('Named connection 2 way navigation, with with custom @key fields 1:1', async () => {
  await GRAPHQL_CLIENT.query(
    `
    mutation CreateCTeam {
        createCTeam(input: {teamId: "T1", name: "Team 1", cTeamProjectId: "P1"}) {
            teamId
            name
        }
    }
    `,
    {}
  );

  await GRAPHQL_CLIENT.query(
    `
    mutation CreateCProject {
        createCProject(input: {projectId: "P1", name: "P1", cProjectTeamId: "T1"}) {
            projectId
            name
        }
    }
    `,
    {}
  );

  const queryResponse = await GRAPHQL_CLIENT.query(
    `
    query ListCProjects {
        listCProjects {
            items {
                projectId
                name
                team {
                    teamId
                    name
                    project {
                        projectId
                        name
                    }
                }
            }
        }
    }
    `,
    {}
  );
  expect(queryResponse.data.listCProjects).toBeDefined();
  const items = queryResponse.data.listCProjects.items;
  expect(items.length).toEqual(1);
  expect(items[0].projectId).toEqual('P1');
  expect(items[0].team).toBeDefined();
  expect(items[0].team.teamId).toEqual('T1');
  expect(items[0].team.project).toBeDefined();
  expect(items[0].team.project.projectId).toEqual('P1');
});

test('Named connection 2 way navigation, with with custom @key fields 1:M', async () => {
  await GRAPHQL_CLIENT.query(
    `
    mutation CreateDProject {
        createDProject(input: {projectId: "P1", name: "P1"}) {
            projectId
            name
        }
    }
    `,
    {}
  );

  await GRAPHQL_CLIENT.query(
    `
    mutation CreateDTeam {
        createDTeam(input: {teamId: "T1", name: "Team 1", dTeamProjectId: "P1"}) {
            teamId
            name
        }
    }
    `,
    {}
  );

  await GRAPHQL_CLIENT.query(
    `
    mutation CreateDTeam {
        createDTeam(input: {teamId: "T2", name: "Team 2", dTeamProjectId: "P1"}) {
            teamId
            name
        }
    }
    `,
    {}
  );

  const queryResponse = await GRAPHQL_CLIENT.query(
    `
    query ListDProjects {
        listDProjects {
            items {
                projectId
                name
                teams {
                    items {
                        teamId
                        name
                        project {
                            projectId
                            name
                        }
                    }
                }
            }
        }
    }
    `,
    {}
  );
  expect(queryResponse.data.listDProjects).toBeDefined();
  const items = queryResponse.data.listDProjects.items;
  expect(items.length).toEqual(1);
  expect(items[0].projectId).toEqual('P1');
  expect(items[0].teams).toBeDefined();
  expect(items[0].teams.items).toBeDefined();
  expect(items[0].teams.items.length).toEqual(2);
  expect(items[0].teams.items[0].teamId).toEqual('T1');
  expect(items[0].teams.items[0].project).toBeDefined();
  expect(items[0].teams.items[0].project.projectId).toEqual('P1');
  expect(items[0].teams.items[1].teamId).toEqual('T2');
  expect(items[0].teams.items[1].project).toBeDefined();
  expect(items[0].teams.items[1].project.projectId).toEqual('P1');
});

test('Unnamed connection with sortField parameter only #2100', async () => {
  await GRAPHQL_CLIENT.query(
    `
    mutation M11 {
        createModel1(input: {id: "M11", sort: 10, name: "M1-1"}) {
            id
            name
            sort
        }
    }
    `,
    {}
  );

  await GRAPHQL_CLIENT.query(
    `
    mutation M12 {
        createModel1(input: {id: "M12", sort: 10, name: "M1-2"}) {
            id
            name
            sort
        }
    }
    `,
    {}
  );

  await GRAPHQL_CLIENT.query(
    `
    mutation M21 {
        createModel2(input: {id: "M21", modelOneSort: 10, model2ConnectionId: "M11"}) {
            id
            modelOneSort
        }
    }
    `,
    {}
  );

  const queryResponse = await GRAPHQL_CLIENT.query(
    `
    query Query {
        getModel2(id: "M21") {
            id
            connection {
                id
                sort
                name
            }
        }
    }
    `,
    {}
  );
  expect(queryResponse.data.getModel2).toBeDefined();
  const item = queryResponse.data.getModel2;
  expect(item.id).toEqual('M21');
  expect(item.connection).toBeDefined();
  expect(item.connection.id).toEqual('M11');
  expect(item.connection.sort).toEqual(10);
});<|MERGE_RESOLUTION|>--- conflicted
+++ resolved
@@ -103,11 +103,7 @@
       transformers: [
         new DynamoDBModelTransformer(),
         new ModelConnectionTransformer(),
-<<<<<<< HEAD
-        new ModelKeyTransformer(),
-=======
         new KeyTransformer(),
->>>>>>> fc7afa21
         new ModelAuthTransformer({
           authConfig: {
             defaultAuthentication: {
