import { GraphQLTransform, InvalidDirectiveError, EXTRA_DIRECTIVES_DOCUMENT, EXTRA_SCALARS_DOCUMENT } from 'graphql-transformer-core';
import { KeyTransformer } from '../KeyTransformer';
import { DynamoDBModelTransformer } from 'graphql-dynamodb-transformer';
import { ModelConnectionTransformer } from 'graphql-connection-transformer';
import { isNullableType, buildSchema, print } from 'graphql';

test('Check KeyTransformer Resolver Code', () => {
  const validSchema = `
    type Item @model
        @key(fields: ["orderId", "status", "createdAt"])
        @key(name: "ByStatus", fields: ["status", "createdAt"], queryField: "itemsByStatus")
        @key(name: "ByCreatedAt", fields: ["createdAt", "status"], queryField: "itemsByCreatedAt")
    {
        orderId: ID!
        status: Status!
        createdAt: AWSDateTime!
        name: String!
    }
    enum Status {
      DELIVERED IN_TRANSIT PENDING UNKNOWN
    }`;
  const transformer = new GraphQLTransform({
    transformers: [new DynamoDBModelTransformer(), new KeyTransformer()],
  });
  const out = transformer.transform(validSchema);
  expect(out).toBeDefined();
  expect(out.resolvers).toMatchSnapshot();
});
test('KeyTransformer should fail if more than 1 @key is provided without a name.', () => {
  const invalidSchema = `
    type Test @key(fields: ["id"]) @key(fields: ["email"]) {
        id: ID!
        email: String
    }
    `;

  const transformer = new GraphQLTransform({
    transformers: [new KeyTransformer()],
  });

  expect(() => transformer.transform(invalidSchema)).toThrowError(InvalidDirectiveError);
});

test('KeyTransformer should fail if more than 1 @key is provided with the same name.', () => {
  const invalidSchema = `
    type Test @key(name: "Test", fields: ["id"]) @key(name: "Test", fields: ["email"]) {
        id: ID!
        email: String
    }
    `;

  const transformer = new GraphQLTransform({
    transformers: [new KeyTransformer()],
  });

  expect(() => transformer.transform(invalidSchema)).toThrowError(InvalidDirectiveError);
});

test('KeyTransformer should fail if referencing a field that does not exist.', () => {
  const invalidSchema = `
    type Test @key(fields: ["someWeirdId"]) {
        id: ID!
        email: String
    }
    `;

  const transformer = new GraphQLTransform({
    transformers: [new KeyTransformer()],
  });

  expect(() => transformer.transform(invalidSchema)).toThrowError(InvalidDirectiveError);
});

test('Test that a primary @key fails if pointing to nullable fields.', () => {
  const invalidSchema = `
    type Test @key(fields: ["email"]) {
        id: ID!
        email: String
    }
    `;

  const transformer = new GraphQLTransform({
    transformers: [new KeyTransformer()],
  });

  expect(() => transformer.transform(invalidSchema)).toThrowError(InvalidDirectiveError);
});

test('Test that model with an LSI but no primary sort key will fail.', () => {
  const invalidSchema = `
    type Test @key(fields: ["id"]) @key(name: "SomeLSI", fields: ["id", "email"]) {
        id: ID!
        email: String!
    }
    `;

  const transformer = new GraphQLTransform({
    transformers: [new KeyTransformer()],
  });
  expect(() => transformer.transform(invalidSchema)).toThrowError(InvalidDirectiveError);
});

test('KeyTransformer should fail if a non-existing type field is defined as key field.', () => {
  const invalidSchema = `
    type Test @key(name: "Test", fields: ["one"]) {
        id: ID!
        email: String
    }
    `;

  const transformer = new GraphQLTransform({
    transformers: [new KeyTransformer()],
  });

  expect(() => transformer.transform(invalidSchema)).toThrowError(InvalidDirectiveError);
});

<<<<<<< HEAD
test('Check sortDirection validation code present in list resolver code for simple keys', () => {
  const validSchema = `
    type Blog
      @model
      @key(fields: ["id"])
    {
      id: ID!
      title: String!
      createdAt: AWSDateTime!
    }
  `;
=======
test('KeyTransformer should generate queryField automatically', () => {
  const validSchema = `
    type Item @model
        @key(fields: ["orderId", "status", "createdAt"])
        @key(name: "ByStatus", fields: ["status", "createdAt"])
    {
        orderId: ID!
        status: Status!
        createdAt: AWSDateTime!
        name: String!
    }
    enum Status {
      DELIVERED IN_TRANSIT PENDING UNKNOWN
    }`;
>>>>>>> ec39eee3
  const transformer = new GraphQLTransform({
    transformers: [new DynamoDBModelTransformer(), new KeyTransformer()],
  });
  const out = transformer.transform(validSchema);
  expect(out).toBeDefined();
<<<<<<< HEAD
  expect(out.resolvers['Query.listBlogs.req.vtl']).toMatchSnapshot();
});

test('Check sortDirection validation code present in list resolver code for compound keys', () => {
  const validSchema = `
    type Blog
      @model
      @key(fields: ["id", "createdAt"])
    {
      id: ID!
      title: String!
      createdAt: AWSDateTime!
    }
  `;
=======

  const schema = buildSchema([print(EXTRA_DIRECTIVES_DOCUMENT), print(EXTRA_SCALARS_DOCUMENT), out.schema].join('\n'));
  const queryType = schema.getQueryType();
  const queryFields = queryType.getFields();
  const queryItemByStatus = queryFields['queryItemsByStatus'];
  expect(queryItemByStatus).toBeDefined();
  const status = queryItemByStatus.args.find(arg => arg.name === 'status');
  expect(isNullableType(status)).not.toBeTruthy();
});

test('KeyTransformer should generate query when queryField is set', () => {
  const validSchema = `
    type Item @model
        @key(fields: ["orderId", "status", "createdAt"])
        @key(name: "ByStatus", fields: ["status", "createdAt"], queryField: "myQuery")
    {
        orderId: ID!
        status: Status!
        createdAt: AWSDateTime!
        name: String!
    }
    enum Status {
      DELIVERED IN_TRANSIT PENDING UNKNOWN
    }`;
>>>>>>> ec39eee3
  const transformer = new GraphQLTransform({
    transformers: [new DynamoDBModelTransformer(), new KeyTransformer()],
  });
  const out = transformer.transform(validSchema);
  expect(out).toBeDefined();
<<<<<<< HEAD
  expect(out.resolvers['Query.listBlogs.req.vtl']).toMatchSnapshot();
=======

  const schema = buildSchema([print(EXTRA_DIRECTIVES_DOCUMENT), print(EXTRA_SCALARS_DOCUMENT), out.schema].join('\n'));
  const queryType = schema.getQueryType();
  const queryFields = queryType.getFields();
  const queryItemByStatus = queryFields['myQuery'];
  expect(queryItemByStatus).toBeDefined();
  const status = queryItemByStatus.args.find(arg => arg.name === 'status');
  expect(isNullableType(status)).not.toBeTruthy();
});

test('KeyTransformer should not generate queryFeild automatically when generateQuery set to false', () => {
  const validSchema = `
    type Item @model
        @key(fields: ["orderId", "status", "createdAt"])
        @key(name: "ByStatus", fields: ["status", "createdAt"], generateQuery: false)
    {
        orderId: ID!
        status: Status!
        createdAt: AWSDateTime!
        name: String!
    }
    enum Status {
      DELIVERED IN_TRANSIT PENDING UNKNOWN
    }`;
  const transformer = new GraphQLTransform({
    transformers: [new DynamoDBModelTransformer(), new KeyTransformer()],
  });
  const out = transformer.transform(validSchema);
  expect(out).toBeDefined();

  const schema = buildSchema([print(EXTRA_DIRECTIVES_DOCUMENT), print(EXTRA_SCALARS_DOCUMENT), out.schema].join('\n'));
  const queryType = schema.getQueryType();
  const queryFields = queryType.getFields();
  const queryItemByStatus = queryFields['queryItemsByStatus'];
  expect(queryItemByStatus).not.toBeDefined();
>>>>>>> ec39eee3
});<|MERGE_RESOLUTION|>--- conflicted
+++ resolved
@@ -115,7 +115,6 @@
   expect(() => transformer.transform(invalidSchema)).toThrowError(InvalidDirectiveError);
 });
 
-<<<<<<< HEAD
 test('Check sortDirection validation code present in list resolver code for simple keys', () => {
   const validSchema = `
     type Blog
@@ -127,28 +126,13 @@
       createdAt: AWSDateTime!
     }
   `;
-=======
-test('KeyTransformer should generate queryField automatically', () => {
-  const validSchema = `
-    type Item @model
-        @key(fields: ["orderId", "status", "createdAt"])
-        @key(name: "ByStatus", fields: ["status", "createdAt"])
-    {
-        orderId: ID!
-        status: Status!
-        createdAt: AWSDateTime!
-        name: String!
-    }
-    enum Status {
-      DELIVERED IN_TRANSIT PENDING UNKNOWN
-    }`;
->>>>>>> ec39eee3
-  const transformer = new GraphQLTransform({
-    transformers: [new DynamoDBModelTransformer(), new KeyTransformer()],
-  });
-  const out = transformer.transform(validSchema);
-  expect(out).toBeDefined();
-<<<<<<< HEAD
+
+  const transformer = new GraphQLTransform({
+    transformers: [new DynamoDBModelTransformer(), new KeyTransformer()],
+  });
+  const out = transformer.transform(validSchema);
+  expect(out).toBeDefined();
+
   expect(out.resolvers['Query.listBlogs.req.vtl']).toMatchSnapshot();
 });
 
@@ -163,7 +147,36 @@
       createdAt: AWSDateTime!
     }
   `;
-=======
+
+  const transformer = new GraphQLTransform({
+    transformers: [new DynamoDBModelTransformer(), new KeyTransformer()],
+  });
+  const out = transformer.transform(validSchema);
+  expect(out).toBeDefined();
+
+  expect(out.resolvers['Query.listBlogs.req.vtl']).toMatchSnapshot();
+});
+ 
+test('KeyTransformer should generate queryField automatically', () => {
+  const validSchema = `
+    type Item @model
+        @key(fields: ["orderId", "status", "createdAt"])
+        @key(name: "ByStatus", fields: ["status", "createdAt"])
+    {
+        orderId: ID!
+        status: Status!
+        createdAt: AWSDateTime!
+        name: String!
+    }
+    enum Status {
+      DELIVERED IN_TRANSIT PENDING UNKNOWN
+    }`;
+
+  const transformer = new GraphQLTransform({
+    transformers: [new DynamoDBModelTransformer(), new KeyTransformer()],
+  });
+  const out = transformer.transform(validSchema);
+  expect(out).toBeDefined();
 
   const schema = buildSchema([print(EXTRA_DIRECTIVES_DOCUMENT), print(EXTRA_SCALARS_DOCUMENT), out.schema].join('\n'));
   const queryType = schema.getQueryType();
@@ -188,15 +201,12 @@
     enum Status {
       DELIVERED IN_TRANSIT PENDING UNKNOWN
     }`;
->>>>>>> ec39eee3
-  const transformer = new GraphQLTransform({
-    transformers: [new DynamoDBModelTransformer(), new KeyTransformer()],
-  });
-  const out = transformer.transform(validSchema);
-  expect(out).toBeDefined();
-<<<<<<< HEAD
-  expect(out.resolvers['Query.listBlogs.req.vtl']).toMatchSnapshot();
-=======
+
+  const transformer = new GraphQLTransform({
+    transformers: [new DynamoDBModelTransformer(), new KeyTransformer()],
+  });
+  const out = transformer.transform(validSchema);
+  expect(out).toBeDefined();
 
   const schema = buildSchema([print(EXTRA_DIRECTIVES_DOCUMENT), print(EXTRA_SCALARS_DOCUMENT), out.schema].join('\n'));
   const queryType = schema.getQueryType();
@@ -232,5 +242,4 @@
   const queryFields = queryType.getFields();
   const queryItemByStatus = queryFields['queryItemsByStatus'];
   expect(queryItemByStatus).not.toBeDefined();
->>>>>>> ec39eee3
 });