--- conflicted
+++ resolved
@@ -1,10 +1,5 @@
-<<<<<<< HEAD
-import GraphQLTransform, { Transformer, InvalidDirectiveError } from 'graphql-transformer-core';
-import KeyTransformer from '../KeyTransformer';
-=======
 import { GraphQLTransform, InvalidDirectiveError } from 'graphql-transformer-core';
 import { KeyTransformer } from '../KeyTransformer';
->>>>>>> fc7afa21
 
 test('KeyTransformer should fail if more than 1 @key is provided without a name.', () => {
   const validSchema = `
