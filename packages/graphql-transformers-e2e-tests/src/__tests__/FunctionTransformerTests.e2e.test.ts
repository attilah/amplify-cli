--- conflicted
+++ resolved
@@ -1,15 +1,8 @@
 import { ResourceConstants } from 'graphql-transformer-common';
-<<<<<<< HEAD
-import GraphQLTransform from 'graphql-transformer-core';
-import ModelTransformer from 'graphql-dynamodb-transformer';
-import FunctionTransformer from 'graphql-function-transformer';
-import ModelAuthTransformer from 'graphql-auth-transformer';
-=======
 import { GraphQLTransform } from 'graphql-transformer-core';
 import { DynamoDBModelTransformer } from 'graphql-dynamodb-transformer';
 import { FunctionTransformer } from 'graphql-function-transformer';
 import { ModelAuthTransformer } from 'graphql-auth-transformer';
->>>>>>> fc7afa21
 import { CloudFormationClient } from '../CloudFormationClient';
 import { Output } from 'aws-sdk/clients/cloudformation';
 import { GraphQLClient } from '../GraphQLClient';
@@ -92,11 +85,7 @@
   }
   const transformer = new GraphQLTransform({
     transformers: [
-<<<<<<< HEAD
-      new ModelTransformer(),
-=======
       new DynamoDBModelTransformer(),
->>>>>>> fc7afa21
       new FunctionTransformer(),
       new ModelAuthTransformer({
         authConfig: {
