import { ResourceConstants } from 'graphql-transformer-common';
<<<<<<< HEAD
import GraphQLTransform from 'graphql-transformer-core';
import DynamoDBModelTransformer from 'graphql-dynamodb-transformer';
import ModelConnectionTransformer from 'graphql-connection-transformer';
import ModelKeyTransformer from 'graphql-key-transformer';
import ModelAuthTransformer from 'graphql-auth-transformer';
=======
import { GraphQLTransform } from 'graphql-transformer-core';
import { DynamoDBModelTransformer } from 'graphql-dynamodb-transformer';
import { ModelConnectionTransformer } from 'graphql-connection-transformer';
import { KeyTransformer } from 'graphql-key-transformer';
import { ModelAuthTransformer } from 'graphql-auth-transformer';
>>>>>>> fc7afa21
import { CloudFormationClient } from '../CloudFormationClient';
import { Output } from 'aws-sdk/clients/cloudformation';
import { GraphQLClient } from '../GraphQLClient';
import { deploy } from '../deployNestedStacks';
import emptyBucket from '../emptyBucket';
import { S3Client } from '../S3Client';
import * as S3 from 'aws-sdk/clients/s3';
import * as moment from 'moment';

jest.setTimeout(2000000);

const cf = new CloudFormationClient('us-west-2');
const customS3Client = new S3Client('us-west-2');
const awsS3Client = new S3({ region: 'us-west-2' });

const BUILD_TIMESTAMP = moment().format('YYYYMMDDHHmmss');
const STACK_NAME = `ModelConnectionKeyTransformerTest-${BUILD_TIMESTAMP}`;
const BUCKET_NAME = `appsync-connection-key-transformer-test-${BUILD_TIMESTAMP}`;
const LOCAL_FS_BUILD_DIR = '/tmp/model_connection_key_transform_tests/';
const S3_ROOT_DIR_KEY = 'deployments';

let GRAPHQL_CLIENT = undefined;

function outputValueSelector(key: string) {
  return (outputs: Output[]) => {
    const output = outputs.find((o: Output) => o.OutputKey === key);
    return output ? output.OutputValue : null;
  };
}

beforeAll(async () => {
  const validSchema = `
    type AProject
    @model(subscriptions: null)
    @key(fields: ["projectId"])
    {
        projectId: String!
        name: String
        team: ATeam @connection
    }

    type ATeam
    @model(subscriptions: null)
    @key(fields: ["teamId"])
    {
        teamId: String!
        name: String
    }

    type BProject
    @model(subscriptions: null)
    @key(fields: ["projectId"])
    {
        projectId: String!
        name: String
        teams: [BTeam] @connection
    }

    type BTeam
    @model(subscriptions: null)
    @key(fields: ["teamId"])
    {
        teamId: String!
        name: String
    }

    type CProject
    @model(subscriptions: null)
    @key(fields: ["projectId"])
    {
        projectId: ID!
        name: String
        team: CTeam @connection(name: "CProjectCTeam")
    }

    type CTeam
    @model(subscriptions: null)
    @key(fields: ["teamId"])
    {
        teamId: ID!
        name: String
        project: CProject @connection(name: "CProjectCTeam")
    }

    type DProject
    @model(subscriptions: null)
    @key(fields: ["projectId"])
    {
        projectId: ID!
        name: String
        teams: [DTeam] @connection(name: "DProjectDTeam")
    }

    type DTeam
    @model(subscriptions: null)
    @key(fields: ["teamId"])
    {
        teamId: ID!
        name: String
        project: DProject @connection(name: "DProjectDTeam")
    }

    type Model1 @model(subscriptions: null) @key(fields: ["id", "sort" ])
    {
        id: ID!
        sort: Int!
        name: String!
    }
    type Model2 @model(subscriptions: null)
    {
        id: ID!
        connection: Model1 @connection(sortField: "modelOneSort")
        modelOneSort: Int!
    }
    `;

  const transformer = new GraphQLTransform({
    transformers: [
      new DynamoDBModelTransformer(),
      new ModelConnectionTransformer(),
<<<<<<< HEAD
      new ModelKeyTransformer(),
=======
      new KeyTransformer(),
>>>>>>> fc7afa21
      new ModelAuthTransformer({
        authConfig: {
          defaultAuthentication: {
            authenticationType: 'API_KEY',
          },
          additionalAuthenticationProviders: [],
        },
      }),
    ],
  });
  const out = transformer.transform(validSchema);

  try {
    await awsS3Client
      .createBucket({
        Bucket: BUCKET_NAME,
      })
      .promise();
  } catch (e) {
    console.error(`Failed to create S3 bucket: ${e}`);
  }
  try {
    console.log('Creating Stack ' + STACK_NAME);
    const finishedStack = await deploy(
      customS3Client,
      cf,
      STACK_NAME,
      out,
      { CreateAPIKey: '1' },
      LOCAL_FS_BUILD_DIR,
      BUCKET_NAME,
      S3_ROOT_DIR_KEY,
      BUILD_TIMESTAMP
    );

    // Arbitrary wait to make sure everything is ready.
    await cf.wait(5, () => Promise.resolve());
    console.log('Successfully created stack ' + STACK_NAME);
    expect(finishedStack).toBeDefined();
    console.log(JSON.stringify(finishedStack, null, 4));
    const getApiEndpoint = outputValueSelector(ResourceConstants.OUTPUTS.GraphQLAPIEndpointOutput);
    const getApiKey = outputValueSelector(ResourceConstants.OUTPUTS.GraphQLAPIApiKeyOutput);
    const endpoint = getApiEndpoint(finishedStack.Outputs);
    const apiKey = getApiKey(finishedStack.Outputs);
    expect(apiKey).toBeDefined();
    expect(endpoint).toBeDefined();
    GRAPHQL_CLIENT = new GraphQLClient(endpoint, { 'x-api-key': apiKey });
  } catch (e) {
    console.error(e);
    expect(true).toEqual(false);
  }
});

afterAll(async () => {
  try {
    console.log('Deleting stack ' + STACK_NAME);
    await cf.deleteStack(STACK_NAME);
    await cf.waitForStack(STACK_NAME);
    console.log('Successfully deleted stack ' + STACK_NAME);
  } catch (e) {
    if (e.code === 'ValidationError' && e.message === `Stack with id ${STACK_NAME} does not exist`) {
      // The stack was deleted. This is good.
      expect(true).toEqual(true);
      console.log('Successfully deleted stack ' + STACK_NAME);
    } else {
      console.error(e);
      expect(true).toEqual(false);
    }
  }
  try {
    await emptyBucket(BUCKET_NAME);
  } catch (e) {
    console.error(`Failed to empty S3 bucket: ${e}`);
  }
});

/**
 * Test queries below
 */

test('Unnamed connection 1 way navigation, with primary @key directive 1:1', async () => {
  await GRAPHQL_CLIENT.query(
    `
    mutation CreateATeam {
        createATeam(input: {teamId: "T1", name: "Team 1"}) {
            teamId
            name
        }
    }
    `,
    {}
  );

  await GRAPHQL_CLIENT.query(
    `
    mutation CreateAProject {
        createAProject(input: {projectId: "P1", name: "P1", aProjectTeamId: "T1"}) {
            projectId
            name
        }
    }
    `,
    {}
  );

  const queryResponse = await GRAPHQL_CLIENT.query(
    `
    query ListAProjects {
        listAProjects {
            items {
                projectId
                name
                team {
                    teamId
                    name
                }
            }
        }
    }
    `,
    {}
  );
  expect(queryResponse.data.listAProjects).toBeDefined();
  const items = queryResponse.data.listAProjects.items;
  expect(items.length).toEqual(1);
  expect(items[0].projectId).toEqual('P1');
  expect(items[0].team).toBeDefined();
  expect(items[0].team.teamId).toEqual('T1');
});

test('Unnamed connection 1 way navigation, with primary @key directive 1:M', async () => {
  await GRAPHQL_CLIENT.query(
    `
    mutation CreateBProject {
        createBProject(input: {projectId: "P1", name: "P1"}) {
            projectId
            name
        }
    }
    `,
    {}
  );

  await GRAPHQL_CLIENT.query(
    `
    mutation CreateBTeam {
        createBTeam(input: {teamId: "T1", name: "Team 1", bProjectTeamsId: "P1"}) {
            teamId
            name
        }
    }
    `,
    {}
  );

  await GRAPHQL_CLIENT.query(
    `
    mutation CreateBTeam {
        createBTeam(input: {teamId: "T2", name: "Team 2", bProjectTeamsId: "P1"}) {
            teamId
            name
        }
    }
    `,
    {}
  );

  const queryResponse = await GRAPHQL_CLIENT.query(
    `
    query ListBProjects {
        listBProjects {
            items {
                projectId
                name
                teams {
                    items {
                        teamId
                        name
                    }
                }
            }
        }
    }
    `,
    {}
  );
  expect(queryResponse.data.listBProjects).toBeDefined();
  const items = queryResponse.data.listBProjects.items;
  expect(items.length).toEqual(1);
  expect(items[0].projectId).toEqual('P1');
  expect(items[0].teams).toBeDefined();
  expect(items[0].teams.items).toBeDefined();
  expect(items[0].teams.items.length).toEqual(2);
  expect(items[0].teams.items[0].teamId).toEqual('T1');
  expect(items[0].teams.items[1].teamId).toEqual('T2');
});

test('Named connection 2 way navigation, with with custom @key fields 1:1', async () => {
  await GRAPHQL_CLIENT.query(
    `
    mutation CreateCTeam {
        createCTeam(input: {teamId: "T1", name: "Team 1", cTeamProjectId: "P1"}) {
            teamId
            name
        }
    }
    `,
    {}
  );

  await GRAPHQL_CLIENT.query(
    `
    mutation CreateCProject {
        createCProject(input: {projectId: "P1", name: "P1", cProjectTeamId: "T1"}) {
            projectId
            name
        }
    }
    `,
    {}
  );

  const queryResponse = await GRAPHQL_CLIENT.query(
    `
    query ListCProjects {
        listCProjects {
            items {
                projectId
                name
                team {
                    teamId
                    name
                    project {
                        projectId
                        name
                    }
                }
            }
        }
    }
    `,
    {}
  );
  expect(queryResponse.data.listCProjects).toBeDefined();
  const items = queryResponse.data.listCProjects.items;
  expect(items.length).toEqual(1);
  expect(items[0].projectId).toEqual('P1');
  expect(items[0].team).toBeDefined();
  expect(items[0].team.teamId).toEqual('T1');
  expect(items[0].team.project).toBeDefined();
  expect(items[0].team.project.projectId).toEqual('P1');
});

test('Named connection 2 way navigation, with with custom @key fields 1:M', async () => {
  await GRAPHQL_CLIENT.query(
    `
    mutation CreateDProject {
        createDProject(input: {projectId: "P1", name: "P1"}) {
            projectId
            name
        }
    }
    `,
    {}
  );

  await GRAPHQL_CLIENT.query(
    `
    mutation CreateDTeam {
        createDTeam(input: {teamId: "T1", name: "Team 1", dTeamProjectId: "P1"}) {
            teamId
            name
        }
    }
    `,
    {}
  );

  await GRAPHQL_CLIENT.query(
    `
    mutation CreateDTeam {
        createDTeam(input: {teamId: "T2", name: "Team 2", dTeamProjectId: "P1"}) {
            teamId
            name
        }
    }
    `,
    {}
  );

  const queryResponse = await GRAPHQL_CLIENT.query(
    `
    query ListDProjects {
        listDProjects {
            items {
                projectId
                name
                teams {
                    items {
                        teamId
                        name
                        project {
                            projectId
                            name
                        }
                    }
                }
            }
        }
    }
    `,
    {}
  );
  expect(queryResponse.data.listDProjects).toBeDefined();
  const items = queryResponse.data.listDProjects.items;
  expect(items.length).toEqual(1);
  expect(items[0].projectId).toEqual('P1');
  expect(items[0].teams).toBeDefined();
  expect(items[0].teams.items).toBeDefined();
  expect(items[0].teams.items.length).toEqual(2);
  expect(items[0].teams.items[0].teamId).toEqual('T1');
  expect(items[0].teams.items[0].project).toBeDefined();
  expect(items[0].teams.items[0].project.projectId).toEqual('P1');
  expect(items[0].teams.items[1].teamId).toEqual('T2');
  expect(items[0].teams.items[1].project).toBeDefined();
  expect(items[0].teams.items[1].project.projectId).toEqual('P1');
});

test('Unnamed connection with sortField parameter only #2100', async () => {
  await GRAPHQL_CLIENT.query(
    `
    mutation M11 {
        createModel1(input: {id: "M11", sort: 10, name: "M1-1"}) {
            id
            name
            sort
        }
    }
    `,
    {}
  );

  await GRAPHQL_CLIENT.query(
    `
    mutation M12 {
        createModel1(input: {id: "M12", sort: 10, name: "M1-2"}) {
            id
            name
            sort
        }
    }
    `,
    {}
  );

  await GRAPHQL_CLIENT.query(
    `
    mutation M21 {
        createModel2(input: {id: "M21", modelOneSort: 10, model2ConnectionId: "M11"}) {
            id
            modelOneSort
        }
    }
    `,
    {}
  );

  const queryResponse = await GRAPHQL_CLIENT.query(
    `
    query Query {
        getModel2(id: "M21") {
            id
            connection {
                id
                sort
                name
            }
        }
    }
    `,
    {}
  );
  expect(queryResponse.data.getModel2).toBeDefined();
  const item = queryResponse.data.getModel2;
  expect(item.id).toEqual('M21');
  expect(item.connection).toBeDefined();
  expect(item.connection.id).toEqual('M11');
  expect(item.connection.sort).toEqual(10);
});<|MERGE_RESOLUTION|>--- conflicted
+++ resolved
@@ -1,17 +1,9 @@
 import { ResourceConstants } from 'graphql-transformer-common';
-<<<<<<< HEAD
-import GraphQLTransform from 'graphql-transformer-core';
-import DynamoDBModelTransformer from 'graphql-dynamodb-transformer';
-import ModelConnectionTransformer from 'graphql-connection-transformer';
-import ModelKeyTransformer from 'graphql-key-transformer';
-import ModelAuthTransformer from 'graphql-auth-transformer';
-=======
 import { GraphQLTransform } from 'graphql-transformer-core';
 import { DynamoDBModelTransformer } from 'graphql-dynamodb-transformer';
 import { ModelConnectionTransformer } from 'graphql-connection-transformer';
 import { KeyTransformer } from 'graphql-key-transformer';
 import { ModelAuthTransformer } from 'graphql-auth-transformer';
->>>>>>> fc7afa21
 import { CloudFormationClient } from '../CloudFormationClient';
 import { Output } from 'aws-sdk/clients/cloudformation';
 import { GraphQLClient } from '../GraphQLClient';
@@ -132,11 +124,7 @@
     transformers: [
       new DynamoDBModelTransformer(),
       new ModelConnectionTransformer(),
-<<<<<<< HEAD
-      new ModelKeyTransformer(),
-=======
       new KeyTransformer(),
->>>>>>> fc7afa21
       new ModelAuthTransformer({
         authConfig: {
           defaultAuthentication: {
