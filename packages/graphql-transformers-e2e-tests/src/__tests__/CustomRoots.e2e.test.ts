import {
  ObjectTypeDefinitionNode,
  parse,
  FieldDefinitionNode,
  DocumentNode,
  DefinitionNode,
  Kind,
  InputObjectTypeDefinitionNode,
} from 'graphql';
<<<<<<< HEAD
import GraphQLTransform from 'graphql-transformer-core';
import DynamoDBModelTransformer from 'graphql-dynamodb-transformer';
=======
import { GraphQLTransform } from 'graphql-transformer-core';
import { DynamoDBModelTransformer } from 'graphql-dynamodb-transformer';
>>>>>>> fc7afa21

import fs = require('fs');
import path = require('path');

jest.setTimeout(2000000);

test('Test custom root types with additional fields.', () => {
  const validSchema = `
    type Query {
        additionalQueryField: String
    }
    type Mutation {
        additionalMutationField: String
    }
    type Subscription {
        additionalSubscriptionField: String
    }
    type Post @model {
        id: ID!
        title: String
    }
    `;
  const transformer = new GraphQLTransform({
    transformers: [new DynamoDBModelTransformer()],
  });
  const out = transformer.transform(validSchema);
  expect(out).toBeDefined();
  const definition = out.schema;
  expect(definition).toBeDefined();
  const parsed = parse(definition);
  const queryType = getObjectType(parsed, 'Query');
  expectFields(queryType, ['getPost', 'listPosts', 'additionalQueryField']);
  const mutationType = getObjectType(parsed, 'Mutation');
  expectFields(mutationType, ['createPost', 'updatePost', 'deletePost', 'additionalMutationField']);
  const subscriptionType = getObjectType(parsed, 'Subscription');
  expectFields(subscriptionType, ['onCreatePost', 'onUpdatePost', 'onDeletePost', 'additionalSubscriptionField']);
});

test('Test custom root query with no mutations/subscriptions.', () => {
  const validSchema = `
    # If I intentionally leave out mutation/subscription then no mutations/subscriptions
    # will be created even if @model is used.
    schema {
        query: Query
    }
    type Query {
        additionalQueryField: String
    }
    type Post @model {
        id: ID!
        title: String
    }
    `;
  const transformer = new GraphQLTransform({
    transformers: [new DynamoDBModelTransformer()],
  });
  const out = transformer.transform(validSchema);
  expect(out).toBeDefined();
  const definition = out.schema;
  expect(definition).toBeDefined();
  const parsed = parse(definition);
  const queryType = getObjectType(parsed, 'Query');
  expectFields(queryType, ['getPost', 'listPosts', 'additionalQueryField']);
  const mutationType = getObjectType(parsed, 'Mutation');
  expect(mutationType).toBeUndefined();
  const subscriptionType = getObjectType(parsed, 'Subscription');
  expect(subscriptionType).toBeUndefined();
});

test('Test custom root query & mutation with no subscriptions.', () => {
  const validSchema = `
    # If I intentionally leave out mutation/subscription then no mutations/subscriptions
    # will be created even if @model is used.
    schema {
        query: Query2
        mutation: Mutation2
    }
    type Query2 {
        additionalQueryField: String
    }
    type Mutation2 {
        additionalMutationField: String
    }
    type Post @model {
        id: ID!
        title: String
    }
    `;
  const transformer = new GraphQLTransform({
    transformers: [new DynamoDBModelTransformer()],
  });
  const out = transformer.transform(validSchema);
  expect(out).toBeDefined();
  const definition = out.schema;
  expect(definition).toBeDefined();
  const parsed = parse(definition);
  const queryType = getObjectType(parsed, 'Query2');
  expectFields(queryType, ['getPost', 'listPosts', 'additionalQueryField']);
  const mutationType = getObjectType(parsed, 'Mutation2');
  expectFields(mutationType, ['createPost', 'updatePost', 'deletePost', 'additionalMutationField']);
  const subscriptionType = getObjectType(parsed, 'Subscription');
  expect(subscriptionType).toBeUndefined();
});

test('Test custom root query, mutation, and subscriptions.', () => {
  const validSchema = `
    # If I intentionally leave out mutation/subscription then no mutations/subscriptions
    # will be created even if @model is used.
    schema {
        query: Query2
        mutation: Mutation2
        subscription: Subscription2
    }
    type Query2 {
        additionalQueryField: String

        authedField: String
            @aws_auth(cognito_groups: ["Bloggers", "Readers"])
    }
    type Mutation2 {
        additionalMutationField: String
    }
    type Subscription2 {
        onCreateOrUpdate: Post
            @aws_subscribe(mutations: ["createPost", "updatePost"])
    }
    type Post @model {
        id: ID!
        title: String
    }
    `;
  const transformer = new GraphQLTransform({
    transformers: [new DynamoDBModelTransformer()],
  });
  const out = transformer.transform(validSchema);
  expect(out).toBeDefined();
  const definition = out.schema;
  expect(definition).toBeDefined();
  const parsed = parse(definition);
  const queryType = getObjectType(parsed, 'Query2');
  expectFields(queryType, ['getPost', 'listPosts', 'additionalQueryField', 'authedField']);
  const authedField = queryType.fields.find(f => f.name.value === 'authedField');
  expect(authedField.directives.length).toEqual(1);
  expect(authedField.directives[0].name.value).toEqual('aws_auth');
  const mutationType = getObjectType(parsed, 'Mutation2');
  expectFields(mutationType, ['createPost', 'updatePost', 'deletePost', 'additionalMutationField']);
  const subscriptionType = getObjectType(parsed, 'Subscription2');
  expectFields(subscriptionType, ['onCreatePost', 'onUpdatePost', 'onDeletePost', 'onCreateOrUpdate']);
});

test('Test custom roots without any directives. This should still be valid.', () => {
  const validSchema = `
    schema {
        query: Query2
        mutation: Mutation2
        subscription: Subscription2
    }
    type Query2 {
        getPost: String
    }
    type Mutation2 {
        putPost: String
    }
    type Subscription2 {
        onPutPost: Post
    }
    type Post {
        id: ID!
        title: String
    }
    `;
  const transformer = new GraphQLTransform({
    transformers: [new DynamoDBModelTransformer()],
  });
  const out = transformer.transform(validSchema);
  expect(out).toBeDefined();
  const definition = out.schema;
  expect(definition).toBeDefined();
  const parsed = parse(definition);
  const queryType = getObjectType(parsed, 'Query2');
  expectFields(queryType, ['getPost']);
  const mutationType = getObjectType(parsed, 'Mutation2');
  expectFields(mutationType, ['putPost']);
  const subscriptionType = getObjectType(parsed, 'Subscription2');
  expectFields(subscriptionType, ['onPutPost']);
});

function expectFields(type: ObjectTypeDefinitionNode, fields: string[]) {
  for (const fieldName of fields) {
    const foundField = type.fields.find((f: FieldDefinitionNode) => f.name.value === fieldName);
    expect(foundField).toBeDefined();
  }
}

function doNotExpectFields(type: ObjectTypeDefinitionNode, fields: string[]) {
  for (const fieldName of fields) {
    expect(type.fields.find((f: FieldDefinitionNode) => f.name.value === fieldName)).toBeUndefined();
  }
}

function getObjectType(doc: DocumentNode, type: string): ObjectTypeDefinitionNode | undefined {
  return doc.definitions.find((def: DefinitionNode) => def.kind === Kind.OBJECT_TYPE_DEFINITION && def.name.value === type) as
    | ObjectTypeDefinitionNode
    | undefined;
}

function getInputType(doc: DocumentNode, type: string): InputObjectTypeDefinitionNode | undefined {
  return doc.definitions.find((def: DefinitionNode) => def.kind === Kind.INPUT_OBJECT_TYPE_DEFINITION && def.name.value === type) as
    | InputObjectTypeDefinitionNode
    | undefined;
}

function verifyInputCount(doc: DocumentNode, type: string, count: number): boolean {
  return doc.definitions.filter(def => def.kind === Kind.INPUT_OBJECT_TYPE_DEFINITION && def.name.value === type).length == count;
}

function cleanUpFiles(directory: string) {
  var files = fs.readdirSync(directory);
  for (const file of files) {
    const dir = path.join(directory, file);
    if (!fs.lstatSync(dir).isDirectory()) {
      fs.unlinkSync(dir);
    } else {
      cleanUpFiles(dir);
    }
  }
  fs.rmdirSync(directory);
}

function readFile(filePath: string) {
  return fs.readFileSync(filePath, 'utf8');
}<|MERGE_RESOLUTION|>--- conflicted
+++ resolved
@@ -7,13 +7,8 @@
   Kind,
   InputObjectTypeDefinitionNode,
 } from 'graphql';
-<<<<<<< HEAD
-import GraphQLTransform from 'graphql-transformer-core';
-import DynamoDBModelTransformer from 'graphql-dynamodb-transformer';
-=======
 import { GraphQLTransform } from 'graphql-transformer-core';
 import { DynamoDBModelTransformer } from 'graphql-dynamodb-transformer';
->>>>>>> fc7afa21
 
 import fs = require('fs');
 import path = require('path');
