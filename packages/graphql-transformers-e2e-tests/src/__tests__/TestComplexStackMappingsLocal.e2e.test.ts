<<<<<<< HEAD
import GraphQLTransform, { Transformer, InvalidDirectiveError } from 'graphql-transformer-core';
import ModelTransformer from 'graphql-dynamodb-transformer';
import ElasticsearchTransformer from 'graphql-elasticsearch-transformer';
import ConnectionTransformer from 'graphql-connection-transformer';
import HttpTransformer from 'graphql-http-transformer';
import AuthTransformer from 'graphql-auth-transformer';
import FunctionTransformer from 'graphql-function-transformer';
import Template from 'cloudform-types/types/template';
import { parse, FieldDefinitionNode, ObjectTypeDefinitionNode, Kind, InputObjectTypeDefinitionNode } from 'graphql';
import {
  expectExactKeys,
  expectNonNullFields,
  expectNullableFields,
  expectNonNullInputValues,
  expectNullableInputValues,
  expectInputValueToHandle,
} from '../testUtil';
=======
import { GraphQLTransform } from 'graphql-transformer-core';
import { DynamoDBModelTransformer } from 'graphql-dynamodb-transformer';
import { SearchableModelTransformer } from 'graphql-elasticsearch-transformer';
import { ModelConnectionTransformer } from 'graphql-connection-transformer';
import { HttpTransformer } from 'graphql-http-transformer';
import { ModelAuthTransformer } from 'graphql-auth-transformer';
import { FunctionTransformer } from 'graphql-function-transformer';
import { expectExactKeys } from '../testUtil';
>>>>>>> fc7afa21

const userType = `
type User @model @auth(rules: [{ allow: owner }]) {
    id: ID!
    name: String
    posts: [UserPost] @connection(name: "UserPostsUser")
    profpic: String @http(url: "https://www.profpic.org/this/is/a/fake/url")
}`;
const userPostType = `
type UserPost @model {
    id: ID!
    user: User @connection(name: "UserPostsUser")
    post: Post @connection(name: "UserPostsPost")
}
`;
const postType = `
type Post @model @searchable {
    id: ID!
    name: String
    authors: [UserPost] @connection(name: "UserPostsPost")
    score: Int @function(name: "scorefunc")
}
`;

/**
 * We test this schema with the same set of rules multiple times. This protects against a subtle bug in the stack mapping
 * that caused the order to impact the stack that a resource got mapped to.
 */
test('Test that every resource exists in the correct stack given a complex schema with overlapping names.', () => {
  const schema = [userType, userPostType, postType].join('\n');
  transpileAndCheck(schema);
});

test('Test that every resource exists in the correct stack given a complex schema with overlapping names. Rotation 1.', () => {
  const schema = [userPostType, postType, userType].join('\n');
  transpileAndCheck(schema);
});

test('Test that every resource exists in the correct stack given a complex schema with overlapping names. Rotation 2.', () => {
  const schema = [postType, userType, userPostType].join('\n');
  transpileAndCheck(schema);
});

function transpileAndCheck(schema: string) {
  const transformer = new GraphQLTransform({
    transformers: [
<<<<<<< HEAD
      new ModelTransformer(),
      new HttpTransformer(),
      new ElasticsearchTransformer(),
      new ConnectionTransformer(),
      new FunctionTransformer(),
      new AuthTransformer({
=======
      new DynamoDBModelTransformer(),
      new HttpTransformer(),
      new ModelConnectionTransformer(),
      new FunctionTransformer(),
      new SearchableModelTransformer(),
      new ModelAuthTransformer({
>>>>>>> fc7afa21
        authConfig: {
          defaultAuthentication: {
            authenticationType: 'AMAZON_COGNITO_USER_POOLS',
          },
          additionalAuthenticationProviders: [],
        },
      }),
    ],
  });

  const out = transformer.transform(schema);

  // Check root
  expectExactKeys(
    out.rootStack.Resources,
    new Set([
      'GraphQLAPI',
      'GraphQLAPIKey',
      'GraphQLSchema',
      'User',
      'UserPost',
      'Post',
      'ConnectionStack',
      'SearchableStack',
      'FunctionDirectiveStack',
      'HttpStack',
      'NoneDataSource',
    ])
  );
  expectExactKeys(out.rootStack.Outputs, new Set(['GraphQLAPIIdOutput', 'GraphQLAPIEndpointOutput', 'GraphQLAPIKeyOutput']));

  // Check User
  expectExactKeys(
    out.stacks.User.Resources,
    new Set([
      'UserTable',
      'UserIAMRole',
      'UserDataSource',
      'GetUserResolver',
      'ListUserResolver',
      'CreateUserResolver',
      'UpdateUserResolver',
      'DeleteUserResolver',
      'SubscriptiononCreateUserResolver',
      'SubscriptiononDeleteUserResolver',
      'SubscriptiononUpdateUserResolver',
    ])
  );
  expectExactKeys(out.stacks.User.Outputs, new Set(['GetAttUserTableStreamArn', 'GetAttUserDataSourceName', 'GetAttUserTableName']));

  // Check UserPost
  expectExactKeys(
    out.stacks.UserPost.Resources,
    new Set([
      'UserPostTable',
      'UserPostIAMRole',
      'UserPostDataSource',
      'GetUserPostResolver',
      'ListUserPostResolver',
      'CreateUserPostResolver',
      'UpdateUserPostResolver',
      'DeleteUserPostResolver',
    ])
  );
  expectExactKeys(
    out.stacks.UserPost.Outputs,
    new Set(['GetAttUserPostTableStreamArn', 'GetAttUserPostDataSourceName', 'GetAttUserPostTableName'])
  );

  // Check Post
  expectExactKeys(
    out.stacks.Post.Resources,
    new Set([
      'PostTable',
      'PostIAMRole',
      'PostDataSource',
      'GetPostResolver',
      'ListPostResolver',
      'CreatePostResolver',
      'UpdatePostResolver',
      'DeletePostResolver',
    ])
  );
  expectExactKeys(out.stacks.Post.Outputs, new Set(['GetAttPostTableStreamArn', 'GetAttPostDataSourceName', 'GetAttPostTableName']));

  // Check SearchableStack
  expectExactKeys(
    out.stacks.SearchableStack.Resources,
    new Set([
      'ElasticSearchAccessIAMRole',
      'ElasticSearchDataSource',
      'ElasticSearchDomain',
      'ElasticSearchStreamingLambdaIAMRole',
      'ElasticSearchStreamingLambdaFunction',
      'SearchablePostLambdaMapping',
      'SearchPostResolver',
    ])
  );
  expectExactKeys(out.stacks.SearchableStack.Outputs, new Set(['ElasticsearchDomainArn', 'ElasticsearchDomainEndpoint']));

  // Check connections
  expectExactKeys(
    out.stacks.ConnectionStack.Resources,
    new Set(['UserpostsResolver', 'UserPostuserResolver', 'UserPostpostResolver', 'PostauthorsResolver'])
  );
  expectExactKeys(out.stacks.ConnectionStack.Outputs, new Set([]));

  // Check function stack
  expectExactKeys(
    out.stacks.FunctionDirectiveStack.Resources,
    new Set(['ScorefuncLambdaDataSourceRole', 'ScorefuncLambdaDataSource', 'InvokeScorefuncLambdaDataSource', 'PostscoreResolver'])
  );
  expectExactKeys(out.stacks.ConnectionStack.Outputs, new Set([]));

  // Check http stack
  expectExactKeys(out.stacks.HttpStack.Resources, new Set(['httpswwwprofpicorgDataSource', 'UserprofpicResolver']));
  expectExactKeys(out.stacks.HttpStack.Outputs, new Set([]));
}<|MERGE_RESOLUTION|>--- conflicted
+++ resolved
@@ -1,22 +1,3 @@
-<<<<<<< HEAD
-import GraphQLTransform, { Transformer, InvalidDirectiveError } from 'graphql-transformer-core';
-import ModelTransformer from 'graphql-dynamodb-transformer';
-import ElasticsearchTransformer from 'graphql-elasticsearch-transformer';
-import ConnectionTransformer from 'graphql-connection-transformer';
-import HttpTransformer from 'graphql-http-transformer';
-import AuthTransformer from 'graphql-auth-transformer';
-import FunctionTransformer from 'graphql-function-transformer';
-import Template from 'cloudform-types/types/template';
-import { parse, FieldDefinitionNode, ObjectTypeDefinitionNode, Kind, InputObjectTypeDefinitionNode } from 'graphql';
-import {
-  expectExactKeys,
-  expectNonNullFields,
-  expectNullableFields,
-  expectNonNullInputValues,
-  expectNullableInputValues,
-  expectInputValueToHandle,
-} from '../testUtil';
-=======
 import { GraphQLTransform } from 'graphql-transformer-core';
 import { DynamoDBModelTransformer } from 'graphql-dynamodb-transformer';
 import { SearchableModelTransformer } from 'graphql-elasticsearch-transformer';
@@ -25,7 +6,6 @@
 import { ModelAuthTransformer } from 'graphql-auth-transformer';
 import { FunctionTransformer } from 'graphql-function-transformer';
 import { expectExactKeys } from '../testUtil';
->>>>>>> fc7afa21
 
 const userType = `
 type User @model @auth(rules: [{ allow: owner }]) {
@@ -72,21 +52,12 @@
 function transpileAndCheck(schema: string) {
   const transformer = new GraphQLTransform({
     transformers: [
-<<<<<<< HEAD
-      new ModelTransformer(),
-      new HttpTransformer(),
-      new ElasticsearchTransformer(),
-      new ConnectionTransformer(),
-      new FunctionTransformer(),
-      new AuthTransformer({
-=======
       new DynamoDBModelTransformer(),
       new HttpTransformer(),
       new ModelConnectionTransformer(),
       new FunctionTransformer(),
       new SearchableModelTransformer(),
       new ModelAuthTransformer({
->>>>>>> fc7afa21
         authConfig: {
           defaultAuthentication: {
             authenticationType: 'AMAZON_COGNITO_USER_POOLS',
