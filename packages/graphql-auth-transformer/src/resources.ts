import Template from 'cloudform-types/types/template';
import Policy from 'cloudform-types/types/iam/policy';
import { AppSync, Fn, StringParameter, Refs, NumberParameter, IAM, Value } from 'cloudform-types';
import { AuthRule, AuthProvider } from './AuthRule';
import {
  str,
  ref,
  obj,
  set,
  iff,
  list,
  raw,
  forEach,
  compoundExpression,
  qref,
  equals,
  comment,
  or,
  Expression,
  and,
  not,
  parens,
<<<<<<< HEAD
  toJson,
=======
>>>>>>> fc7afa21
  block,
  print,
  ifElse,
  newline,
<<<<<<< HEAD
} from 'graphql-mapping-template';
import { ResourceConstants, NONE_VALUE } from 'graphql-transformer-common';
import GraphQLAPI, { UserPoolConfig, GraphQLApiProperties, OpenIDConnectConfig, AdditionalAuthenticationProvider } from './graphQlApi';
=======
  toJson,
} from 'graphql-mapping-template';
import { ResourceConstants, NONE_VALUE } from 'graphql-transformer-common';
import GraphQLApi, { UserPoolConfig, GraphQLApiProperties, OpenIDConnectConfig, AdditionalAuthenticationProvider } from './graphQlApi';
>>>>>>> fc7afa21
import * as Transformer from './ModelAuthTransformer';
import { FieldDefinitionNode } from 'graphql';

import { DEFAULT_OWNER_FIELD, DEFAULT_IDENTITY_FIELD, DEFAULT_GROUPS_FIELD, DEFAULT_GROUP_CLAIM } from './constants';

function replaceIfUsername(identityClaim: string): string {
  return identityClaim === 'username' ? 'cognito:username' : identityClaim;
}

function isUsername(identityClaim: string): boolean {
  return identityClaim === 'username';
}

export class ResourceFactory {
  public makeParams() {
    return {
      [ResourceConstants.PARAMETERS.AppSyncApiName]: new StringParameter({
        Description: 'The name of the AppSync API',
        Default: 'AppSyncSimpleTransform',
      }),
      [ResourceConstants.PARAMETERS.APIKeyExpirationEpoch]: new NumberParameter({
        Description:
          'The epoch time in seconds when the API Key should expire.' +
          ' Setting this to 0 will default to 7 days from the deployment date.' +
          ' Setting this to -1 will not create an API Key.',
        Default: 0,
        MinValue: -1,
      }),
      [ResourceConstants.PARAMETERS.CreateAPIKey]: new NumberParameter({
        Description:
          'The boolean value to control if an API Key will be created or not.' +
          ' The value of the property is automatically set by the CLI.' +
          ' If the value is set to 0 no API Key will be created.',
        Default: 0,
        MinValue: 0,
        MaxValue: 1,
      }),
      [ResourceConstants.PARAMETERS.AuthCognitoUserPoolId]: new StringParameter({
        Description: 'The id of an existing User Pool to connect. If this is changed, a user pool will not be created for you.',
        Default: ResourceConstants.NONE,
      }),
    };
  }

  /**
   * Creates the barebones template for an application.
   */
  public initTemplate(apiKeyConfig: Transformer.ApiKeyConfig): Template {
    return {
      Parameters: this.makeParams(),
      Resources: {
        [ResourceConstants.RESOURCES.APIKeyLogicalID]: this.makeAppSyncApiKey(apiKeyConfig),
      },
      Outputs: {
        [ResourceConstants.OUTPUTS.GraphQLAPIApiKeyOutput]: this.makeApiKeyOutput(),
      },
      Conditions: {
        [ResourceConstants.CONDITIONS.ShouldCreateAPIKey]: Fn.Equals(Fn.Ref(ResourceConstants.PARAMETERS.CreateAPIKey), 1),
        [ResourceConstants.CONDITIONS.APIKeyExpirationEpochIsPositive]: Fn.And([
          Fn.Not(Fn.Equals(Fn.Ref(ResourceConstants.PARAMETERS.APIKeyExpirationEpoch), -1)),
          Fn.Not(Fn.Equals(Fn.Ref(ResourceConstants.PARAMETERS.APIKeyExpirationEpoch), 0)),
        ]),
      },
    };
  }

  public makeAppSyncApiKey(apiKeyConfig: Transformer.ApiKeyConfig) {
    let expirationDays = 7;
    if (apiKeyConfig && apiKeyConfig.apiKeyExpirationDays) {
      expirationDays = apiKeyConfig.apiKeyExpirationDays;
    }
    const expirationDateInSeconds = 60 /* s */ * 60 /* m */ * 24 /* h */ * expirationDays; /* d */
    const nowEpochTime = Math.floor(Date.now() / 1000);
    return new AppSync.ApiKey({
      ApiId: Fn.GetAtt(ResourceConstants.RESOURCES.GraphQLAPILogicalID, 'ApiId'),
      Description: apiKeyConfig && apiKeyConfig.description ? apiKeyConfig.description : undefined,
      Expires: Fn.If(
        ResourceConstants.CONDITIONS.APIKeyExpirationEpochIsPositive,
        Fn.Ref(ResourceConstants.PARAMETERS.APIKeyExpirationEpoch),
        nowEpochTime + expirationDateInSeconds
      ),
    }).condition(ResourceConstants.CONDITIONS.ShouldCreateAPIKey);
  }

  /**
   * Outputs
   */
  public makeApiKeyOutput(): any {
    return {
      Description: "Your GraphQL API key. Provide via 'x-api-key' header.",
      Value: Fn.GetAtt(ResourceConstants.RESOURCES.APIKeyLogicalID, 'ApiKey'),
      Export: {
        Name: Fn.Join(':', [Refs.StackName, 'GraphQLApiKey']),
      },
      Condition: ResourceConstants.CONDITIONS.ShouldCreateAPIKey,
    };
  }

<<<<<<< HEAD
  public updateGraphQLAPIWithAuth(apiRecord: GraphQLAPI, authConfig: Transformer.AppSyncAuthConfiguration) {
=======
  public updateGraphQLAPIWithAuth(apiRecord: GraphQLApi, authConfig: Transformer.AppSyncAuthConfiguration) {
>>>>>>> fc7afa21
    let properties: GraphQLApiProperties = {
      ...apiRecord.Properties,
      Name: apiRecord.Properties.Name,
      AuthenticationType: authConfig.defaultAuthentication.authenticationType,
      UserPoolConfig: undefined,
      OpenIDConnectConfig: undefined,
    };

    switch (authConfig.defaultAuthentication.authenticationType) {
      case 'AMAZON_COGNITO_USER_POOLS':
        properties.UserPoolConfig = new UserPoolConfig({
          UserPoolId: Fn.Ref(ResourceConstants.PARAMETERS.AuthCognitoUserPoolId),
          AwsRegion: Refs.Region,
          DefaultAction: 'ALLOW',
        });
        break;
      case 'OPENID_CONNECT':
        if (!authConfig.defaultAuthentication.openIDConnectConfig) {
          throw new Error('openIDConnectConfig is not configured for defaultAuthentication');
        }

        properties.OpenIDConnectConfig = this.assignOpenIDConnectConfig(authConfig.defaultAuthentication.openIDConnectConfig);
        break;
    }

    // Configure additional authentication providers
    if (authConfig.additionalAuthenticationProviders && authConfig.additionalAuthenticationProviders.length > 0) {
      const additionalAuthenticationProviders = new Array<AdditionalAuthenticationProvider>();

      for (const sourceProvider of authConfig.additionalAuthenticationProviders) {
        let provider: AdditionalAuthenticationProvider;

        switch (sourceProvider.authenticationType) {
          case 'AMAZON_COGNITO_USER_POOLS':
            provider = {
              AuthenticationType: 'AMAZON_COGNITO_USER_POOLS',
              UserPoolConfig: new UserPoolConfig({
                UserPoolId: Fn.Ref(ResourceConstants.PARAMETERS.AuthCognitoUserPoolId),
                AwsRegion: Refs.Region,
              }),
            };
            break;
          case 'API_KEY':
            provider = {
              AuthenticationType: 'API_KEY',
            };
            break;
          case 'AWS_IAM':
            provider = {
              AuthenticationType: 'AWS_IAM',
            };
            break;
          case 'OPENID_CONNECT':
            if (!sourceProvider.openIDConnectConfig) {
              throw new Error('openIDConnectConfig is not configured for provider');
            }

            provider = {
              AuthenticationType: 'OPENID_CONNECT',
              OpenIDConnectConfig: this.assignOpenIDConnectConfig(sourceProvider.openIDConnectConfig),
            };
            break;
        }

        additionalAuthenticationProviders.push(provider);
      }

      properties.AdditionalAuthenticationProviders = additionalAuthenticationProviders;
    }

<<<<<<< HEAD
    return new GraphQLAPI(properties);
=======
    return new GraphQLApi(properties);
>>>>>>> fc7afa21
  }

  private assignOpenIDConnectConfig(config: Transformer.OpenIDConnectConfig) {
    return new OpenIDConnectConfig({
      Issuer: config.issuerUrl,
      ClientId: config.clientId,
      IatTTL: config.iatTTL,
      AuthTTL: config.authTTL,
    });
  }

  public blankResolver(type: string, field: string) {
    return new AppSync.Resolver({
      ApiId: Fn.GetAtt(ResourceConstants.RESOURCES.GraphQLAPILogicalID, 'ApiId'),
      DataSourceName: 'NONE',
      FieldName: field,
      TypeName: type,
      RequestMappingTemplate: print(
        obj({
          version: str('2017-02-28'),
          payload: obj({}),
        })
      ),
      ResponseMappingTemplate: print(ref(`util.toJson($context.source.${field})`)),
    });
  }

  public noneDataSource() {
    return new AppSync.DataSource({
      ApiId: Fn.GetAtt(ResourceConstants.RESOURCES.GraphQLAPILogicalID, 'ApiId'),
      Name: 'NONE',
      Type: 'NONE',
    });
  }

  /**
   * Builds a VTL expression that will set the
   * ResourceConstants.SNIPPETS.IsStaticGroupAuthorizedVariable variable to
   * true if the user is static group authorized.
   * @param rules The list of static group authorization rules.
   */
  public staticGroupAuthorizationExpression(rules: AuthRule[], field?: FieldDefinitionNode): Expression {
    if (!rules || rules.length === 0) {
      return comment(`No Static Group Authorization Rules`);
    }
    const variableToSet = this.getStaticAuthorizationVariable(field);
    let groupAuthorizationExpressions = [];
    for (const rule of rules) {
      const groups = rule.groups;
      const groupClaimAttribute = rule.groupClaim || DEFAULT_GROUP_CLAIM;

      if (groups) {
        groupAuthorizationExpressions = groupAuthorizationExpressions.concat(
          comment(`Authorization rule: { allow: groups, groups: ${JSON.stringify(groups)}, groupClaim: "${groupClaimAttribute}" }`),
          this.setUserGroups(rule.groupClaim),
          set(ref('allowedGroups'), list(groups.map(s => str(s)))),
          forEach(ref('userGroup'), ref('userGroups'), [
            iff(raw(`$allowedGroups.contains($userGroup)`), compoundExpression([set(ref(variableToSet), raw('true')), raw('#break')])),
          ])
        );
      }
    }
    const staticGroupAuthorizedVariable = this.getStaticAuthorizationVariable(field);

    // tslint:disable-next-line
    return block('Static Group Authorization Checks', [
      raw(`#set($${staticGroupAuthorizedVariable} = $util.defaultIfNull(
            $${staticGroupAuthorizedVariable}, false))`),
      ...groupAuthorizationExpressions,
    ]);
  }

  /**
   * Given a set of dynamic group authorization rules verifies that input
   * value satisfies at least one dynamic group authorization rule.
   * @param rules The list of authorization rules.
   * @param variableToCheck The name of the value containing the input.
   * @param variableToSet The name of the variable to set when auth is satisfied.
   */
  public dynamicGroupAuthorizationExpressionForCreateOperations(
    rules: AuthRule[],
    variableToCheck: string = 'ctx.args.input',
    variableToSet: string = ResourceConstants.SNIPPETS.IsDynamicGroupAuthorizedVariable
  ): Expression {
    if (!rules || rules.length === 0) {
      return comment(`No Dynamic Group Authorization Rules`);
    }
    return block('Dynamic Group Authorization Checks', [
      this.dynamicAuthorizationExpressionForCreate(rules, variableToCheck, variableToSet),
    ]);
  }

  /**
   * Given a set of dynamic group authorization rules verifies that input
   * value satisfies at least one dynamic group authorization rule.
   * @param rules The list of authorization rules.
   * @param variableToCheck The name of the value containing the input.
   * @param variableToSet The name of the variable to set when auth is satisfied.
   */
  public dynamicGroupAuthorizationExpressionForCreateOperationsByField(
    rules: AuthRule[],
    fieldToCheck: string,
    variableToCheck: string = 'ctx.args.input',
    variableToSet: string = ResourceConstants.SNIPPETS.IsDynamicGroupAuthorizedVariable
  ): Expression {
    if (!rules || rules.length === 0) {
      return comment(`No dynamic group authorization rules for field "${fieldToCheck}"`);
    }
    let groupAuthorizationExpression: Expression = this.dynamicAuthorizationExpressionForCreate(
      rules,
      variableToCheck,
      variableToSet,
      rule => `Authorization rule on field "${fieldToCheck}": { allow: ${rule.allow}, \
groupsField: "${rule.groupsField || DEFAULT_GROUPS_FIELD}", groupClaim: "${rule.groupClaim || DEFAULT_GROUP_CLAIM}" }`
    );
    return block(`Dynamic group authorization rules for field "${fieldToCheck}"`, [groupAuthorizationExpression]);
  }

  private dynamicAuthorizationExpressionForCreate(
    rules: AuthRule[],
    variableToCheck: string = 'ctx.args.input',
    variableToSet: string = ResourceConstants.SNIPPETS.IsDynamicGroupAuthorizedVariable,
    formatComment?: (rule: AuthRule) => string
  ) {
    let groupAuthorizationExpressions = [];
    for (const rule of rules) {
      // for loop do check of rules here
      const groupsAttribute = rule.groupsField || DEFAULT_GROUPS_FIELD;
      const groupClaimAttribute = rule.groupClaim || DEFAULT_GROUP_CLAIM;
      groupAuthorizationExpressions = groupAuthorizationExpressions.concat(
        formatComment
          ? comment(formatComment(rule))
          : comment(`Authorization rule: { allow: ${rule.allow}, groupsField: "${groupsAttribute}", groupClaim: "${groupClaimAttribute}"`),
        this.setUserGroups(rule.groupClaim),
        set(ref(variableToSet), raw(`$util.defaultIfNull($${variableToSet}, false)`)),
        forEach(ref('userGroup'), ref('userGroups'), [
          iff(
            raw(`$util.isList($ctx.args.input.${groupsAttribute})`),
            iff(ref(`${variableToCheck}.${groupsAttribute}.contains($userGroup)`), set(ref(variableToSet), raw('true')))
          ),
          iff(
            raw(`$util.isString($ctx.args.input.${groupsAttribute})`),
            iff(raw(`$ctx.args.input.${groupsAttribute} == $userGroup`), set(ref(variableToSet), raw('true')))
          ),
        ])
      );
    }

    return compoundExpression(groupAuthorizationExpressions);
  }

  /**
   * Given a set of owner authorization rules verifies that input
   * value satisfies at least one rule.
   * @param rules The list of authorization rules.
   * @param variableToCheck The name of the value containing the input.
   * @param variableToSet The name of the variable to set when auth is satisfied.
   */
  public ownerAuthorizationExpressionForCreateOperations(
    rules: AuthRule[],
    fieldIsList: (fieldName: string) => boolean,
    variableToCheck: string = 'ctx.args.input',
    variableToSet: string = ResourceConstants.SNIPPETS.IsOwnerAuthorizedVariable
  ): Expression {
    if (!rules || rules.length === 0) {
      return comment(`No Owner Authorization Rules`);
    }
    return block('Owner Authorization Checks', [
      this.ownershipAuthorizationExpressionForCreate(rules, fieldIsList, variableToCheck, variableToSet),
    ]);
  }

  public ownerAuthorizationExpressionForSubscriptions(
    rules: AuthRule[],
    variableToCheck: string = 'ctx.args',
    variableToSet: string = ResourceConstants.SNIPPETS.IsOwnerAuthorizedVariable
  ): Expression {
    if (!rules || rules.length === 0) {
      return comment(`No Owner Authorization Rules`);
    }
    return block('Owner Authorization Checks', [
      this.ownershipAuthorizationExpressionForSubscriptions(rules, variableToCheck, variableToSet),
    ]);
  }
  public ownershipAuthorizationExpressionForSubscriptions(
    rules: AuthRule[],
    variableToCheck: string = 'ctx.args',
    variableToSet: string = ResourceConstants.SNIPPETS.IsOwnerAuthorizedVariable,
    formatComment?: (rule: AuthRule) => string
  ) {
    let ownershipAuthorizationExpressions = [];
    let ruleNumber = 0;
    for (const rule of rules) {
      const ownerAttribute = rule.ownerField || DEFAULT_OWNER_FIELD;
      const rawUsername = rule.identityField || rule.identityClaim || DEFAULT_IDENTITY_FIELD;
      const isUser = isUsername(rawUsername);
      const identityAttribute = replaceIfUsername(rawUsername);
      const allowedOwnersVariable = `allowedOwners${ruleNumber}`;
      ownershipAuthorizationExpressions = ownershipAuthorizationExpressions.concat(
        formatComment
          ? comment(formatComment(rule))
          : comment(`Authorization rule: { allow: ${rule.allow}, ownerField: "${ownerAttribute}", identityClaim: "${identityAttribute}" }`),
        set(ref(allowedOwnersVariable), raw(`$util.defaultIfNull($${variableToCheck}.${ownerAttribute}, null)`)),
        isUser
          ? // tslint:disable-next-line
            set(
              ref('identityValue'),
              raw(`$util.defaultIfNull($ctx.identity.claims.get("${rawUsername}"),
                        $util.defaultIfNull($ctx.identity.claims.get("${identityAttribute}"), "${NONE_VALUE}"))`)
            )
          : set(ref('identityValue'), raw(`$util.defaultIfNull($ctx.identity.claims.get("${identityAttribute}"), "${NONE_VALUE}")`)),
        // If a list of owners check for at least one.
        iff(
          raw(`$util.isList($${allowedOwnersVariable})`),
          forEach(ref('allowedOwner'), ref(allowedOwnersVariable), [
            iff(raw(`$allowedOwner == $identityValue`), set(ref(variableToSet), raw('true'))),
          ])
        ),
        // If a single owner check for at least one.
        iff(
          raw(`$util.isString($${allowedOwnersVariable})`),
          iff(raw(`$${allowedOwnersVariable} == $identityValue`), set(ref(variableToSet), raw('true')))
        )
      );
      ruleNumber++;
    }
    return compoundExpression([set(ref(variableToSet), raw(`false`)), ...ownershipAuthorizationExpressions]);
  }

  /**
   * Given a set of owner authorization rules verifies that if the input
   * specifies the given input field, the value satisfies at least one rule.
   * @param rules The list of authorization rules.
   * @param variableToCheck The name of the value containing the input.
   * @param variableToSet The name of the variable to set when auth is satisfied.
   */
  public ownerAuthorizationExpressionForCreateOperationsByField(
    rules: AuthRule[],
    fieldToCheck: string,
    fieldIsList: (fieldName: string) => boolean,
    variableToCheck: string = 'ctx.args.input',
    variableToSet: string = ResourceConstants.SNIPPETS.IsOwnerAuthorizedVariable
  ): Expression {
    if (!rules || rules.length === 0) {
      return comment(`No Owner Authorization Rules`);
    }
    return block(`Owner authorization rules for field "${fieldToCheck}"`, [
      this.ownershipAuthorizationExpressionForCreate(
        rules,
        fieldIsList,
        variableToCheck,
        variableToSet,
        rule => `Authorization rule: { allow: ${rule.allow}, \
ownerField: "${rule.ownerField || DEFAULT_OWNER_FIELD}", \
identityClaim: "${rule.identityField || rule.identityClaim || DEFAULT_IDENTITY_FIELD}" }`
      ),
    ]);
  }

  public ownershipAuthorizationExpressionForCreate(
    rules: AuthRule[],
    fieldIsList: (fieldName: string) => boolean,
    variableToCheck: string = 'ctx.args.input',
    variableToSet: string = ResourceConstants.SNIPPETS.IsOwnerAuthorizedVariable,
    formatComment?: (rule: AuthRule) => string
  ) {
    let ownershipAuthorizationExpressions = [];
    let ruleNumber = 0;
    for (const rule of rules) {
      const ownerAttribute = rule.ownerField || DEFAULT_OWNER_FIELD;
      const rawUsername = rule.identityField || rule.identityClaim || DEFAULT_IDENTITY_FIELD;
      const isUser = isUsername(rawUsername);
      const identityAttribute = replaceIfUsername(rawUsername);
      const ownerFieldIsList = fieldIsList(ownerAttribute);
      const allowedOwnersVariable = `allowedOwners${ruleNumber}`;
      ownershipAuthorizationExpressions = ownershipAuthorizationExpressions.concat(
        formatComment
          ? comment(formatComment(rule))
          : comment(`Authorization rule: { allow: ${rule.allow}, ownerField: "${ownerAttribute}", identityClaim: "${identityAttribute}" }`),
        set(ref(allowedOwnersVariable), raw(`$util.defaultIfNull($${variableToCheck}.${ownerAttribute}, null)`)),
        isUser
          ? // tslint:disable-next-line
            set(
              ref('identityValue'),
              raw(
                `$util.defaultIfNull($ctx.identity.claims.get("${rawUsername}"), $util.defaultIfNull($ctx.identity.claims.get("${identityAttribute}"), "${NONE_VALUE}"))`
              )
            )
          : set(ref('identityValue'), raw(`$util.defaultIfNull($ctx.identity.claims.get("${identityAttribute}"), "${NONE_VALUE}")`)),
        // If a list of owners check for at least one.
        iff(
          raw(`$util.isList($${allowedOwnersVariable})`),
          forEach(ref('allowedOwner'), ref(allowedOwnersVariable), [
            iff(raw(`$allowedOwner == $identityValue`), set(ref(variableToSet), raw('true'))),
          ])
        ),
        // If a single owner check for at least one.
        iff(
          raw(`$util.isString($${allowedOwnersVariable})`),
          iff(raw(`$${allowedOwnersVariable} == $identityValue`), set(ref(variableToSet), raw('true')))
        )
      );
      // If the owner field is not a list and the user does not
      // provide a value for the owner, set the owner automatically.
      if (!ownerFieldIsList) {
        ownershipAuthorizationExpressions.push(
          // If the owner is not provided set it automatically.
          // If the user explicitly provides null this will be false and we leave it null.
          iff(
            and([raw(`$util.isNull($${allowedOwnersVariable})`), parens(raw(`! $${variableToCheck}.containsKey("${ownerAttribute}")`))]),
            compoundExpression([qref(`$${variableToCheck}.put("${ownerAttribute}", $identityValue)`), set(ref(variableToSet), raw('true'))])
          )
        );
      } else {
        // If the owner field is a list and the user does not
        // provide a list of values for the owner, set the list with
        // the owner as the sole member.
        ownershipAuthorizationExpressions.push(
          // If the owner is not provided set it automatically.
          // If the user explicitly provides null this will be false and we leave it null.
          iff(
            and([raw(`$util.isNull($${allowedOwnersVariable})`), parens(raw(`! $${variableToCheck}.containsKey("${ownerAttribute}")`))]),
            compoundExpression([
              qref(`$${variableToCheck}.put("${ownerAttribute}", ["$identityValue"])`),
              set(ref(variableToSet), raw('true')),
            ])
          )
        );
      }
      ruleNumber++;
    }
    return compoundExpression([set(ref(variableToSet), raw(`false`)), ...ownershipAuthorizationExpressions]);
  }

  /**
   * Given a set of dynamic group authorization rules verifies w/ a conditional
   * expression that the existing object has the correct group expression.
   * @param rules The list of authorization rules.
   * @param variableToCheck The name of the value containing the input.
   * @param variableToSet The name of the variable to set when auth is satisfied.
   */
  public dynamicGroupAuthorizationExpressionForUpdateOrDeleteOperations(
    rules: AuthRule[],
    fieldBeingProtected?: string,
    variableToCheck: string = 'ctx.args.input',
    variableToSet: string = ResourceConstants.SNIPPETS.IsDynamicGroupAuthorizedVariable
  ): Expression {
    const fieldMention = fieldBeingProtected ? ` for field "${fieldBeingProtected}"` : '';
    if (!rules || rules.length === 0) {
      return comment(`No dynamic group authorization rules${fieldMention}`);
    }

    let groupAuthorizationExpressions = [];
    let ruleNumber = 0;
    for (const rule of rules) {
      const groupsAttribute = rule.groupsField || DEFAULT_GROUPS_FIELD;
      const groupsAttributeName = fieldBeingProtected
        ? `${fieldBeingProtected}_groupsAttribute${ruleNumber}`
        : `groupsAttribute${ruleNumber}`;
      const groupName = fieldBeingProtected ? `${fieldBeingProtected}_group${ruleNumber}` : `group${ruleNumber}`;
      const groupClaimAttribute = rule.groupClaim || DEFAULT_GROUP_CLAIM;
      groupAuthorizationExpressions = groupAuthorizationExpressions.concat(
        comment(
          `Authorization rule${fieldMention}: { allow: ${rule.allow}, groupsField: "${groupsAttribute}", groupClaim: "${groupClaimAttribute}"}`
        ),
        // Add the new auth expression and values
        this.setUserGroups(rule.groupClaim),
        forEach(ref('userGroup'), ref('userGroups'), [
          raw(`$util.qr($groupAuthExpressions.add("contains(#${groupsAttributeName}, :${groupName}$foreach.count)"))`),
          raw(`$util.qr($groupAuthExpressionValues.put(":${groupName}$foreach.count", { "S": $userGroup }))`),
        ]),
        iff(raw('$userGroups.size() > 0'), raw(`$util.qr($groupAuthExpressionNames.put("#${groupsAttributeName}", "${groupsAttribute}"))`))
      );
      ruleNumber++;
    }
    // check for groupclaim here
    return block('Dynamic group authorization checks', [
      set(ref('groupAuthExpressions'), list([])),
      set(ref('groupAuthExpressionValues'), obj({})),
      set(ref('groupAuthExpressionNames'), obj({})),
      ...groupAuthorizationExpressions,
    ]);
  }

  /**
   * Given a set of owner authorization rules verifies with a conditional
   * expression that the existing object is owned.
   * @param rules The list of authorization rules.
   * @param variableToCheck The name of the value containing the input.
   * @param variableToSet The name of the variable to set when auth is satisfied.
   */
  public ownerAuthorizationExpressionForUpdateOrDeleteOperations(
    rules: AuthRule[],
    fieldIsList: (fieldName: string) => boolean,
    fieldBeingProtected?: string,
    variableToCheck: string = 'ctx.args.input',
    variableToSet: string = ResourceConstants.SNIPPETS.IsOwnerAuthorizedVariable
  ): Expression {
    const fieldMention = fieldBeingProtected ? ` for field "${fieldBeingProtected}"` : '';
    if (!rules || rules.length === 0) {
      return comment(`No owner authorization rules${fieldMention}`);
    }
    let ownerAuthorizationExpressions = [];
    let ruleNumber = 0;
    for (const rule of rules) {
      const ownerAttribute = rule.ownerField || DEFAULT_OWNER_FIELD;
      const rawUsername = rule.identityField || rule.identityClaim || DEFAULT_IDENTITY_FIELD;
      const isUser = isUsername(rawUsername);
      const identityAttribute = replaceIfUsername(rawUsername);
      const ownerFieldIsList = fieldIsList(ownerAttribute);
      const ownerName = fieldBeingProtected ? `${fieldBeingProtected}_owner${ruleNumber}` : `owner${ruleNumber}`;
      const identityName = fieldBeingProtected ? `${fieldBeingProtected}_identity${ruleNumber}` : `identity${ruleNumber}`;

      ownerAuthorizationExpressions.push(
        // tslint:disable:max-line-length
        comment(
          `Authorization rule${fieldMention}: { allow: ${rule.allow}, ownerField: "${ownerAttribute}", identityClaim: "${identityAttribute}" }`
        )
      );
      if (ownerFieldIsList) {
        ownerAuthorizationExpressions.push(raw(`$util.qr($ownerAuthExpressions.add("contains(#${ownerName}, :${identityName})"))`));
      } else {
        ownerAuthorizationExpressions.push(raw(`$util.qr($ownerAuthExpressions.add("#${ownerName} = :${identityName}"))`));
      }
      ownerAuthorizationExpressions = ownerAuthorizationExpressions.concat(
        raw(`$util.qr($ownerAuthExpressionNames.put("#${ownerName}", "${ownerAttribute}"))`),
        // tslint:disable
        isUser
          ? raw(
              `$util.qr($ownerAuthExpressionValues.put(":${identityName}", $util.dynamodb.toDynamoDB($util.defaultIfNull($ctx.identity.claims.get("${rawUsername}"), $util.defaultIfNull($ctx.identity.claims.get("${identityAttribute}"), "${NONE_VALUE}")))))`
            )
          : raw(
              `$util.qr($ownerAuthExpressionValues.put(":${identityName}", $util.dynamodb.toDynamoDB($util.defaultIfNull($ctx.identity.claims.get("${identityAttribute}"), "${NONE_VALUE}"))))`
            )
        // tslint:enable
      );
      ruleNumber++;
    }
    return block('Owner Authorization Checks', [
      set(ref('ownerAuthExpressions'), list([])),
      set(ref('ownerAuthExpressionValues'), obj({})),
      set(ref('ownerAuthExpressionNames'), obj({})),
      ...ownerAuthorizationExpressions,
    ]);
  }

  /**
   * Given a list of rules return a VTL expression that checks if the given variableToCheck
   * statisies at least one of the auth rules.
   * @param rules The list of dynamic group authorization rules.
   */
  public dynamicGroupAuthorizationExpressionForReadOperations(
    rules: AuthRule[],
    variableToCheck: string = 'ctx.result',
    variableToSet: string = ResourceConstants.SNIPPETS.IsDynamicGroupAuthorizedVariable,
    defaultValue: Expression = raw(`$util.defaultIfNull($${variableToSet}, false)`)
  ): Expression {
    if (!rules || rules.length === 0) {
      return comment(`No Dynamic Group Authorization Rules`);
    }
    let groupAuthorizationExpressions = [];
    for (const rule of rules) {
      const groupsAttribute = rule.groupsField || DEFAULT_GROUPS_FIELD;
      const groupClaimAttribute = rule.groupClaim || DEFAULT_GROUP_CLAIM;
      groupAuthorizationExpressions = groupAuthorizationExpressions.concat(
        comment(`Authorization rule: { allow: ${rule.allow}, groupsField: "${groupsAttribute}", groupClaim: "${groupClaimAttribute}" }`),
        set(ref('allowedGroups'), ref(`util.defaultIfNull($${variableToCheck}.${groupsAttribute}, [])`)),
        this.setUserGroups(rule.groupClaim),
        forEach(ref('userGroup'), ref('userGroups'), [
          iff(raw('$util.isList($allowedGroups)'), iff(raw(`$allowedGroups.contains($userGroup)`), set(ref(variableToSet), raw('true')))),
          iff(raw(`$util.isString($allowedGroups)`), iff(raw(`$allowedGroups == $userGroup`), set(ref(variableToSet), raw('true')))),
        ])
      );
    }
    // check for group claim here
    return block('Dynamic Group Authorization Checks', [set(ref(variableToSet), defaultValue), ...groupAuthorizationExpressions]);
  }

  /**
   * Given a list of rules return a VTL expression that checks if the given variableToCheck
   * statisies at least one of the auth rules.
   * @param rules The list of dynamic group authorization rules.
   */
  public ownerAuthorizationExpressionForReadOperations(
    rules: AuthRule[],
    variableToCheck: string = 'ctx.result',
    variableToSet: string = ResourceConstants.SNIPPETS.IsOwnerAuthorizedVariable,
    defaultValue: Expression = raw(`$util.defaultIfNull($${variableToSet}, false)`)
  ): Expression {
    if (!rules || rules.length === 0) {
      return comment(`No Owner Authorization Rules`);
    }
    let ownerAuthorizationExpressions = [];
    let ruleNumber = 0;
    for (const rule of rules) {
      const ownerAttribute = rule.ownerField || DEFAULT_OWNER_FIELD;
      const rawUsername = rule.identityField || rule.identityClaim || DEFAULT_IDENTITY_FIELD;
      const isUser = isUsername(rawUsername);
      const identityAttribute = replaceIfUsername(rawUsername);
      const allowedOwnersVariable = `allowedOwners${ruleNumber}`;
      ownerAuthorizationExpressions = ownerAuthorizationExpressions.concat(
        comment(`Authorization rule: { allow: ${rule.allow}, ownerField: "${ownerAttribute}", identityClaim: "${identityAttribute}" }`),
        set(ref(allowedOwnersVariable), ref(`${variableToCheck}.${ownerAttribute}`)),
        isUser
          ? // tslint:disable-next-line
            set(
              ref('identityValue'),
              raw(
                `$util.defaultIfNull($ctx.identity.claims.get("${rawUsername}"), $util.defaultIfNull($ctx.identity.claims.get("${identityAttribute}"), "${NONE_VALUE}"))`
              )
            )
          : set(ref('identityValue'), raw(`$util.defaultIfNull($ctx.identity.claims.get("${identityAttribute}"), "${NONE_VALUE}")`)),
        iff(
          raw(`$util.isList($${allowedOwnersVariable})`),
          forEach(ref('allowedOwner'), ref(allowedOwnersVariable), [
            iff(raw(`$allowedOwner == $identityValue`), set(ref(variableToSet), raw('true'))),
          ])
        ),
        iff(
          raw(`$util.isString($${allowedOwnersVariable})`),
          iff(raw(`$${allowedOwnersVariable} == $identityValue`), set(ref(variableToSet), raw('true')))
        )
      );
      ruleNumber++;
    }
    return block('Owner Authorization Checks', [set(ref(variableToSet), defaultValue), ...ownerAuthorizationExpressions]);
  }

  public throwIfSubscriptionUnauthorized(): Expression {
    const ifUnauthThrow = iff(
      not(
        parens(
          or([
            equals(ref(ResourceConstants.SNIPPETS.IsStaticGroupAuthorizedVariable), raw('true')),
            equals(ref(ResourceConstants.SNIPPETS.IsOwnerAuthorizedVariable), raw('true')),
          ])
        )
      ),
      raw('$util.unauthorized()')
    );
    return block('Throw if unauthorized', [ifUnauthThrow]);
  }

  public throwIfUnauthorized(field?: FieldDefinitionNode): Expression {
    const staticGroupAuthorizedVariable = this.getStaticAuthorizationVariable(field);
    const ifUnauthThrow = iff(
      not(
        parens(
          or([
            equals(ref(staticGroupAuthorizedVariable), raw('true')),
            equals(ref(ResourceConstants.SNIPPETS.IsDynamicGroupAuthorizedVariable), raw('true')),
            equals(ref(ResourceConstants.SNIPPETS.IsOwnerAuthorizedVariable), raw('true')),
          ])
        )
      ),
      raw('$util.unauthorized()')
    );
    return block('Throw if unauthorized', [ifUnauthThrow]);
  }

  // A = IsStaticallyAuthed
  // B = AuthConditionIsNotNull
  // ! (A OR B) == (!A AND !B)
  public throwIfNotStaticGroupAuthorizedOrAuthConditionIsEmpty(field?: FieldDefinitionNode): Expression {
    const staticGroupAuthorizedVariable = this.getStaticAuthorizationVariable(field);
    const ifUnauthThrow = iff(
      not(parens(or([equals(ref(staticGroupAuthorizedVariable), raw('true')), parens(raw('$totalAuthExpression != ""'))]))),
      raw('$util.unauthorized()')
    );
    return block('Throw if unauthorized', [ifUnauthThrow]);
  }

  public collectAuthCondition(): Expression {
    return block('Collect Auth Condition', [
      set(
        ref(ResourceConstants.SNIPPETS.AuthCondition),
        raw(
          `$util.defaultIfNull($authCondition, ${print(
            obj({
              expression: str(''),
              expressionNames: obj({}),
              expressionValues: obj({}),
            })
          )})`
        )
      ),
      set(ref('totalAuthExpression'), str('')),
      comment('Add dynamic group auth conditions if they exist'),
      iff(
        ref('groupAuthExpressions'),
        forEach(ref('authExpr'), ref('groupAuthExpressions'), [
          set(ref('totalAuthExpression'), str(`$totalAuthExpression $authExpr`)),
          iff(ref('foreach.hasNext'), set(ref('totalAuthExpression'), str(`$totalAuthExpression OR`))),
        ])
      ),
      iff(
        ref('groupAuthExpressionNames'),
        raw(`$util.qr($${ResourceConstants.SNIPPETS.AuthCondition}.expressionNames.putAll($groupAuthExpressionNames))`)
      ),
      iff(
        ref('groupAuthExpressionValues'),
        raw(`$util.qr($${ResourceConstants.SNIPPETS.AuthCondition}.expressionValues.putAll($groupAuthExpressionValues))`)
      ),

      comment('Add owner auth conditions if they exist'),
      iff(
        raw(`$totalAuthExpression != "" && $ownerAuthExpressions && $ownerAuthExpressions.size() > 0`),
        set(ref('totalAuthExpression'), str(`$totalAuthExpression OR`))
      ),
      iff(
        ref('ownerAuthExpressions'),
        forEach(ref('authExpr'), ref('ownerAuthExpressions'), [
          set(ref('totalAuthExpression'), str(`$totalAuthExpression $authExpr`)),
          iff(ref('foreach.hasNext'), set(ref('totalAuthExpression'), str(`$totalAuthExpression OR`))),
        ])
      ),
      iff(
        ref('ownerAuthExpressionNames'),
        raw(`$util.qr($${ResourceConstants.SNIPPETS.AuthCondition}.expressionNames.putAll($ownerAuthExpressionNames))`)
      ),

      iff(
        ref('ownerAuthExpressionValues'),
        raw(`$util.qr($${ResourceConstants.SNIPPETS.AuthCondition}.expressionValues.putAll($ownerAuthExpressionValues))`)
      ),

      comment('Set final expression if it has changed.'),
      iff(
        raw(`$totalAuthExpression != ""`),
        ifElse(
          raw(`$util.isNullOrEmpty($${ResourceConstants.SNIPPETS.AuthCondition}.expression)`),
          set(ref(`${ResourceConstants.SNIPPETS.AuthCondition}.expression`), str(`($totalAuthExpression)`)),
          set(
            ref(`${ResourceConstants.SNIPPETS.AuthCondition}.expression`),
            str(`$${ResourceConstants.SNIPPETS.AuthCondition}.expression AND ($totalAuthExpression)`)
          )
        )
      ),
    ]);
  }

  public appendItemIfLocallyAuthorized(): Expression {
    return iff(
      parens(
        or([
          equals(ref(ResourceConstants.SNIPPETS.IsLocalDynamicGroupAuthorizedVariable), raw('true')),
          equals(ref(ResourceConstants.SNIPPETS.IsLocalOwnerAuthorizedVariable), raw('true')),
        ])
      ),
      qref('$items.add($item)')
    );
  }

  public setUserGroups(customGroup?: string): Expression {
    if (customGroup) {
      return compoundExpression([
        set(ref('userGroups'), raw(`$util.defaultIfNull($ctx.identity.claims.get("${customGroup}"), [])`)),
        iff(
          raw('$util.isString($userGroups)'),
          ifElse(
            raw('$util.isList($util.parseJson($userGroups))'),
            set(ref('userGroups'), raw('$util.parseJson($userGroups)')),
            set(ref('userGroups'), raw('[$userGroups]'))
          )
        ),
      ]);
    }
    return set(ref('userGroups'), raw(`$util.defaultIfNull($ctx.identity.claims.get("${DEFAULT_GROUP_CLAIM}"), [])`));
  }

  public generateSubscriptionResolver(fieldName: string, subscriptionTypeName: string = 'Subscription') {
    return new AppSync.Resolver({
      ApiId: Fn.GetAtt(ResourceConstants.RESOURCES.GraphQLAPILogicalID, 'ApiId'),
      DataSourceName: 'NONE',
      FieldName: fieldName,
      TypeName: subscriptionTypeName,
      RequestMappingTemplate: print(
        raw(`{
    "version": "2018-05-29",
    "payload": {}
}`)
      ),
      ResponseMappingTemplate: print(raw(`$util.toJson(null)`)),
    });
  }

  public operationCheckExpression(operation: string, field: string) {
    return block('Checking for allowed operations which can return this field', [
      set(ref('operation'), raw('$util.defaultIfNull($context.source.operation, "null")')),
      ifElse(raw(`$operation == "${operation}"`), ref('util.toJson(null)'), ref(`util.toJson($context.source.${field})`)),
    ]);
  }

  public setOperationExpression(operation: string): string {
    return print(block('Setting the operation', [set(ref('context.result.operation'), str(operation))]));
  }

  public getAuthModeCheckWrappedExpression(expectedAuthModes: Set<AuthProvider>, expression: Expression): Expression {
    if (!expectedAuthModes || expectedAuthModes.size === 0) {
      return expression;
    }

    const conditions = [];

    for (const expectedAuthMode of expectedAuthModes) {
      conditions.push(equals(ref(ResourceConstants.SNIPPETS.AuthMode), str(`${expectedAuthMode}`)));
    }

    return block('Check authMode and execute owner/group checks', [
      iff(conditions.length === 1 ? conditions[0] : or(conditions), expression),
    ]);
  }

  public getAuthModeDeterminationExpression(authProviders: Set<AuthProvider>): Expression {
    if (!authProviders || authProviders.size === 0) {
      return comment(`No authentication mode determination needed`);
    }

    const expressions = [];

    for (const authProvider of authProviders) {
      if (authProvider === 'userPools') {
        const userPoolsExpression = iff(
          and([
            raw(`$util.isNullOrEmpty($${ResourceConstants.SNIPPETS.AuthMode})`),
            not(raw(`$util.isNull($ctx.identity)`)),
            not(raw(`$util.isNull($ctx.identity.sub)`)),
            not(raw(`$util.isNull($ctx.identity.issuer)`)),
            not(raw(`$util.isNull($ctx.identity.username)`)),
            not(raw(`$util.isNull($ctx.identity.claims)`)),
            not(raw(`$util.isNull($ctx.identity.sourceIp)`)),
            not(raw(`$util.isNull($ctx.identity.defaultAuthStrategy)`)),
          ]),
          set(ref(ResourceConstants.SNIPPETS.AuthMode), str(`userPools`))
        );

        expressions.push(userPoolsExpression);
      } else if (authProvider === 'oidc') {
        const oidcExpression = iff(
          and([
            raw(`$util.isNullOrEmpty($${ResourceConstants.SNIPPETS.AuthMode})`),
            not(raw(`$util.isNull($ctx.identity)`)),
            not(raw(`$util.isNull($ctx.identity.sub)`)),
            not(raw(`$util.isNull($ctx.identity.issuer)`)),
            not(raw(`$util.isNull($ctx.identity.claims)`)),
            raw(`$util.isNull($ctx.identity.username)`),
            raw(`$util.isNull($ctx.identity.sourceIp)`),
            raw(`$util.isNull($ctx.identity.defaultAuthStrategy)`),
          ]),
          set(ref(ResourceConstants.SNIPPETS.AuthMode), str(`oidc`))
        );

        if (expressions.length > 0) {
          expressions.push(newline());
        }

        expressions.push(oidcExpression);
      }
    }

    return block('Determine request authentication mode', expressions);
  }

  public getStaticAuthorizationVariable(field: FieldDefinitionNode): string {
    return field
      ? `${field.name.value}_${ResourceConstants.SNIPPETS.IsStaticGroupAuthorizedVariable}`
      : ResourceConstants.SNIPPETS.IsStaticGroupAuthorizedVariable;
  }

  public makeIAMPolicyForRole(isAuthPolicy: Boolean, resources: Set<string>): Policy {
    const authPiece = isAuthPolicy ? 'auth' : 'unauth';
    const policyResources: object[] = [];

    for (const resource of resources) {
      // We always have 2 parts, no need to check
      const resourceParts = resource.split('/');

      if (resourceParts[1] !== 'null') {
        policyResources.push(
          Fn.Sub('arn:aws:appsync:${AWS::Region}:${AWS::AccountId}:apis/${apiId}/types/${typeName}/fields/${fieldName}', {
            apiId: {
              'Fn::GetAtt': ['GraphQLAPI', 'ApiId'],
            },
            typeName: resourceParts[0],
            fieldName: resourceParts[1],
          })
        );
      } else {
        policyResources.push(
          Fn.Sub('arn:aws:appsync:${AWS::Region}:${AWS::AccountId}:apis/${apiId}/types/${typeName}/*', {
            apiId: {
              'Fn::GetAtt': ['GraphQLAPI', 'ApiId'],
            },
            typeName: resourceParts[0],
          })
        );
      }
    }

    return new IAM.Policy({
      PolicyName: `appsync-${authPiece}role-policy`,
      Roles: [
        //HACK double casting needed because it cannot except Ref
        ({ Ref: `${authPiece}RoleName` } as unknown) as Value<string>,
      ],
      PolicyDocument: {
        Version: '2012-10-17',
        Statement: [
          {
            Effect: 'Allow',
            Action: ['appsync:GraphQL'],
            Resource: policyResources,
          },
        ],
      },
    });
  }

  /**
   * ES EXPRESSIONS
   */

  public makeESItemsExpression() {
    // generate es expresion to appsync
    return compoundExpression([
      set(ref('es_items'), list([])),
      forEach(ref('entry'), ref('context.result.hits.hits'), [
        iff(raw('!$foreach.hasNext'), set(ref('nextToken'), ref('entry.sort.get(0)'))),
        qref('$es_items.add($entry.get("_source"))'),
      ]),
    ]);
  }

  public makeESToGQLExpression() {
    return compoundExpression([
      set(
        ref('es_response'),
        obj({
          items: ref('es_items'),
<<<<<<< HEAD
        })
      ),
      iff(
        raw('$es_items.size() > 0'),
        compoundExpression([qref('$es_response.put("nextToken", $nextToken)'), qref('$es_response.put("total", $es_items.size())')])
      ),
=======
          total: ref('ctx.result.hits.total'),
        })
      ),
      iff(raw('$es_items.size() > 0'), qref('$es_response.put("nextToken", $nextToken)')),
>>>>>>> fc7afa21
      toJson(ref('es_response')),
    ]);
  }
}<|MERGE_RESOLUTION|>--- conflicted
+++ resolved
@@ -20,24 +20,14 @@
   and,
   not,
   parens,
-<<<<<<< HEAD
   toJson,
-=======
->>>>>>> fc7afa21
   block,
   print,
   ifElse,
   newline,
-<<<<<<< HEAD
-} from 'graphql-mapping-template';
-import { ResourceConstants, NONE_VALUE } from 'graphql-transformer-common';
-import GraphQLAPI, { UserPoolConfig, GraphQLApiProperties, OpenIDConnectConfig, AdditionalAuthenticationProvider } from './graphQlApi';
-=======
-  toJson,
 } from 'graphql-mapping-template';
 import { ResourceConstants, NONE_VALUE } from 'graphql-transformer-common';
 import GraphQLApi, { UserPoolConfig, GraphQLApiProperties, OpenIDConnectConfig, AdditionalAuthenticationProvider } from './graphQlApi';
->>>>>>> fc7afa21
 import * as Transformer from './ModelAuthTransformer';
 import { FieldDefinitionNode } from 'graphql';
 
@@ -136,11 +126,7 @@
     };
   }
 
-<<<<<<< HEAD
-  public updateGraphQLAPIWithAuth(apiRecord: GraphQLAPI, authConfig: Transformer.AppSyncAuthConfiguration) {
-=======
   public updateGraphQLAPIWithAuth(apiRecord: GraphQLApi, authConfig: Transformer.AppSyncAuthConfiguration) {
->>>>>>> fc7afa21
     let properties: GraphQLApiProperties = {
       ...apiRecord.Properties,
       Name: apiRecord.Properties.Name,
@@ -211,11 +197,7 @@
       properties.AdditionalAuthenticationProviders = additionalAuthenticationProviders;
     }
 
-<<<<<<< HEAD
-    return new GraphQLAPI(properties);
-=======
     return new GraphQLApi(properties);
->>>>>>> fc7afa21
   }
 
   private assignOpenIDConnectConfig(config: Transformer.OpenIDConnectConfig) {
@@ -1055,19 +1037,12 @@
         ref('es_response'),
         obj({
           items: ref('es_items'),
-<<<<<<< HEAD
         })
       ),
       iff(
         raw('$es_items.size() > 0'),
         compoundExpression([qref('$es_response.put("nextToken", $nextToken)'), qref('$es_response.put("total", $es_items.size())')])
       ),
-=======
-          total: ref('ctx.result.hits.total'),
-        })
-      ),
-      iff(raw('$es_items.size() > 0'), qref('$es_response.put("nextToken", $nextToken)')),
->>>>>>> fc7afa21
       toJson(ref('es_response')),
     ]);
   }
