{
  "name": "amplify-category-storage",
  "version": "2.8.7",
  "description": "amplify-cli storage plugin",
  "repository": {
    "type": "git",
    "url": "https://github.com/aws-amplify/amplify-cli.git",
    "directory": "packages/amplify-category-storage"
  },
  "author": "Amazon Web Services",
  "license": "Apache-2.0",
  "main": "lib/index.js",
  "types": "lib/index.d.ts",
  "scripts": {
    "build": "tsc",
    "clean": "rimraf lib tsconfig.tsbuildinfo",
    "watch": "tsc -w"
  },
  "keywords": [
    "amplify",
    "aws"
  ],
  "dependencies": {
<<<<<<< HEAD
    "amplify-cli-core": "1.6.0",
    "amplify-util-import": "1.1.3",
=======
    "amplify-cli-core": "1.6.3",
>>>>>>> d6909f4a
    "enquirer": "^2.3.6",
    "fs-extra": "^8.1.0",
    "inquirer": "^7.3.3",
    "lodash": "^4.17.19",
    "promise-sequential": "^1.1.1",
    "uuid": "^3.4.0"
  },
  "devDependencies": {
    "rimraf": "^3.0.2"
  }
}<|MERGE_RESOLUTION|>--- conflicted
+++ resolved
@@ -21,12 +21,8 @@
     "aws"
   ],
   "dependencies": {
-<<<<<<< HEAD
-    "amplify-cli-core": "1.6.0",
-    "amplify-util-import": "1.1.3",
-=======
     "amplify-cli-core": "1.6.3",
->>>>>>> d6909f4a
+    "amplify-util-import": "1.1.6",
     "enquirer": "^2.3.6",
     "fs-extra": "^8.1.0",
     "inquirer": "^7.3.3",
