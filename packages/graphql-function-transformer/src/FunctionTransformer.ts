import { Transformer, gql, TransformerContext, getDirectiveArguments, TransformerContractError } from 'graphql-transformer-core';
import { obj, str, ref, printBlock, compoundExpression, qref, raw, iff } from 'graphql-mapping-template';
import { ResolverResourceIDs, FunctionResourceIDs, ResourceConstants } from 'graphql-transformer-common';
import { ObjectTypeDefinitionNode, FieldDefinitionNode, DirectiveNode } from 'graphql';
import { AppSync, IAM, Fn } from 'cloudform-types';
import { lambdaArnResource } from './lambdaArns';

const FUNCTION_DIRECTIVE_STACK = 'FunctionDirectiveStack';

<<<<<<< HEAD
export default class FunctionTransformer extends Transformer {
=======
export class FunctionTransformer extends Transformer {
>>>>>>> fc7afa21
  constructor() {
    super(
      'FunctionTransformer',
      gql`
        directive @function(name: String!, region: String) on FIELD_DEFINITION
      `
    );
  }

  /**
   * Add the required resources to invoke a lambda function for this field.
   */
  field = (parent: ObjectTypeDefinitionNode, definition: FieldDefinitionNode, directive: DirectiveNode, ctx: TransformerContext) => {
    const { name, region } = getDirectiveArguments(directive);
    if (!name) {
      throw new TransformerContractError(`Must supply a 'name' to @function.`);
    }

    // Add the iam role if it does not exist.
    const iamRoleKey = FunctionResourceIDs.FunctionIAMRoleID(name, region);
    if (!ctx.getResource(iamRoleKey)) {
      ctx.setResource(iamRoleKey, this.role(name, region));
      ctx.mapResourceToStack(FUNCTION_DIRECTIVE_STACK, iamRoleKey);
    }

    // Add the data source if it does not exist.
    const lambdaDataSourceKey = FunctionResourceIDs.FunctionDataSourceID(name, region);
    if (!ctx.getResource(lambdaDataSourceKey)) {
      ctx.setResource(lambdaDataSourceKey, this.datasource(name, region));
      ctx.mapResourceToStack(FUNCTION_DIRECTIVE_STACK, lambdaDataSourceKey);
    }

    // Add function that invokes the lambda function
    const functionConfigurationKey = FunctionResourceIDs.FunctionAppSyncFunctionConfigurationID(name, region);
    if (!ctx.getResource(functionConfigurationKey)) {
      ctx.setResource(functionConfigurationKey, this.function(name, region));
      ctx.mapResourceToStack(FUNCTION_DIRECTIVE_STACK, functionConfigurationKey);
    }

    // Add resolver that invokes our function
    const typeName = parent.name.value;
    const fieldName = definition.name.value;
    const resolverKey = ResolverResourceIDs.ResolverResourceID(typeName, fieldName);
    const resolver = ctx.getResource(resolverKey);
    if (!resolver) {
      ctx.setResource(resolverKey, this.resolver(typeName, fieldName, name, region));
      ctx.mapResourceToStack(FUNCTION_DIRECTIVE_STACK, resolverKey);
    } else if (resolver.Properties.Kind === 'PIPELINE') {
      ctx.setResource(
        resolverKey,
        this.appendFunctionToResolver(resolver, FunctionResourceIDs.FunctionAppSyncFunctionConfigurationID(name, region))
      );
    }
  };

  /**
   * Create a role that allows our AppSync API to talk to our Lambda function.
   */
  role = (name: string, region: string): any => {
    return new IAM.Role({
      RoleName: Fn.If(
        ResourceConstants.CONDITIONS.HasEnvironmentParameter,
        Fn.Join('-', [
          FunctionResourceIDs.FunctionIAMRoleID(name, region).slice(0, 26), // max of 64. 64-10-26-28 = 0
          Fn.GetAtt(ResourceConstants.RESOURCES.GraphQLAPILogicalID, 'ApiId'), // 26
          Fn.Ref(ResourceConstants.PARAMETERS.Env), // 10
        ]),
        Fn.Join('-', [
          FunctionResourceIDs.FunctionIAMRoleID(name, region).slice(0, 37), // max of 64. 64-26-38 = 0
          Fn.GetAtt(ResourceConstants.RESOURCES.GraphQLAPILogicalID, 'ApiId'), // 26
        ])
      ),
      AssumeRolePolicyDocument: {
        Version: '2012-10-17',
        Statement: [
          {
            Effect: 'Allow',
            Principal: {
              Service: 'appsync.amazonaws.com',
            },
            Action: 'sts:AssumeRole',
          },
        ],
      },
      Policies: [
        {
          PolicyName: 'InvokeLambdaFunction',
          PolicyDocument: {
            Version: '2012-10-17',
            Statement: [
              {
                Effect: 'Allow',
                Action: ['lambda:InvokeFunction'],
                Resource: lambdaArnResource(name, region),
              },
            ],
          },
        },
      ],
    });
  };

  /**
   * Creates a lambda data source that registers the lambda function and associated role.
   */
  datasource = (name: string, region: string): any => {
    return new AppSync.DataSource({
      ApiId: Fn.Ref(ResourceConstants.PARAMETERS.AppSyncApiId),
      Name: FunctionResourceIDs.FunctionDataSourceID(name, region),
      Type: 'AWS_LAMBDA',
      ServiceRoleArn: Fn.GetAtt(FunctionResourceIDs.FunctionIAMRoleID(name, region), 'Arn'),
      LambdaConfig: {
        LambdaFunctionArn: lambdaArnResource(name, region),
      },
    }).dependsOn(FunctionResourceIDs.FunctionIAMRoleID(name, region));
  };

  /**
   * Create a new pipeline function that calls out to the lambda function and returns the value.
   */
  function = (name: string, region: string): any => {
    return new AppSync.FunctionConfiguration({
      ApiId: Fn.Ref(ResourceConstants.PARAMETERS.AppSyncApiId),
      Name: FunctionResourceIDs.FunctionAppSyncFunctionConfigurationID(name, region),
      DataSourceName: FunctionResourceIDs.FunctionDataSourceID(name, region),
      FunctionVersion: '2018-05-29',
      RequestMappingTemplate: printBlock(`Invoke AWS Lambda data source: ${FunctionResourceIDs.FunctionDataSourceID(name, region)}`)(
        obj({
          version: str('2018-05-29'),
          operation: str('Invoke'),
          payload: obj({
            typeName: str('$ctx.stash.get("typeName")'),
            fieldName: str('$ctx.stash.get("fieldName")'),
            arguments: ref('util.toJson($ctx.arguments)'),
            identity: ref('util.toJson($ctx.identity)'),
            source: ref('util.toJson($ctx.source)'),
            request: ref('util.toJson($ctx.request)'),
            prev: ref('util.toJson($ctx.prev)'),
          }),
        })
      ),
      ResponseMappingTemplate: printBlock('Handle error or return result')(
        compoundExpression([
          iff(ref('ctx.error'), raw('$util.error($ctx.error.message, $ctx.error.type)')),
          raw('$util.toJson($ctx.result)'),
        ])
      ),
    }).dependsOn(FunctionResourceIDs.FunctionDataSourceID(name, region));
  };

  /**
   * Create a resolver of one that calls the "function" function.
   */
  resolver = (type: string, field: string, name: string, region?: string): any => {
    return new AppSync.Resolver({
      ApiId: Fn.Ref(ResourceConstants.PARAMETERS.AppSyncApiId),
      TypeName: type,
      FieldName: field,
      Kind: 'PIPELINE',
      PipelineConfig: {
        Functions: [Fn.GetAtt(FunctionResourceIDs.FunctionAppSyncFunctionConfigurationID(name, region), 'FunctionId')],
      },
      RequestMappingTemplate: printBlock('Stash resolver specific context.')(
        compoundExpression([qref(`$ctx.stash.put("typeName", "${type}")`), qref(`$ctx.stash.put("fieldName", "${field}")`), obj({})])
      ),
      ResponseMappingTemplate: '$util.toJson($ctx.prev.result)',
    }).dependsOn(FunctionResourceIDs.FunctionAppSyncFunctionConfigurationID(name, region));
  };

  appendFunctionToResolver(resolver: any, functionId: string) {
    if (
      resolver.Properties.PipelineConfig &&
      resolver.Properties.PipelineConfig.Functions &&
      Array.isArray(resolver.Properties.PipelineConfig.Functions)
    ) {
      resolver.Properties.PipelineConfig.Functions.push(Fn.GetAtt(functionId, 'FunctionId'));
    }
    return resolver;
  }
}<|MERGE_RESOLUTION|>--- conflicted
+++ resolved
@@ -7,11 +7,7 @@
 
 const FUNCTION_DIRECTIVE_STACK = 'FunctionDirectiveStack';
 
-<<<<<<< HEAD
-export default class FunctionTransformer extends Transformer {
-=======
 export class FunctionTransformer extends Transformer {
->>>>>>> fc7afa21
   constructor() {
     super(
       'FunctionTransformer',
