--- conflicted
+++ resolved
@@ -1,10 +1,5 @@
-<<<<<<< HEAD
-import GraphQLTransform, { Transformer } from 'graphql-transformer-core';
-import FunctionTransformer from '../FunctionTransformer';
-=======
 import { GraphQLTransform } from 'graphql-transformer-core';
 import { FunctionTransformer } from '../FunctionTransformer';
->>>>>>> fc7afa21
 
 test('FunctionTransformer should add a datasource, IAM role and a resolver resources', () => {
   const validSchema = `
