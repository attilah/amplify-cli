--- conflicted
+++ resolved
@@ -4,13 +4,8 @@
   "main": "index.js",
   "description": "amplify-cli xr plugin",
   "dependencies": {
-<<<<<<< HEAD
-    "amplify-category-auth": "2.12.0",
+    "amplify-category-auth": "2.13.0",
     "chalk": "^3.0.0",
-=======
-    "amplify-category-auth": "2.13.0",
-    "chalk": "^2.4.2",
->>>>>>> fabbe61d
     "fs-extra": "^8.1.0",
     "inquirer": "^7.0.3",
     "open": "^7.0.0"
